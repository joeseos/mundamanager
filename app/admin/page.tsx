--- conflicted
+++ resolved
@@ -3,13 +3,8 @@
 import { createClient } from "@/utils/supabase/server";
 import { redirect } from "next/navigation";
 import Link from "next/link";
-<<<<<<< HEAD
-import { Users, Edit, Sword, Car, BookOpen } from "lucide-react";
-import { useState } from "react";
-=======
-import { Users, Edit, Sword, Car, X } from "lucide-react";
+import { Users, Edit, Sword, Car, X, BookOpen } from "lucide-react";
 import { useState, useEffect } from "react";
->>>>>>> 96042801
 import { AdminCreateFighterTypeModal } from "@/components/ui/admin-create-fighter-type";
 import { AdminEditFighterTypeModal } from "@/components/ui/admin-edit-fighter-type";
 import { AdminCreateEquipmentModal } from "@/components/ui/admin-create-equipment";
