--- conflicted
+++ resolved
@@ -3,11 +3,8 @@
 import { createClient } from "@/utils/supabase/server";
 import { revalidateTag, revalidatePath } from "next/cache";
 import { CACHE_TAGS } from "@/utils/cache-tags";
-<<<<<<< HEAD
 import { logTerritoryLost, logTerritoryClaimed } from "../../logs/gang-campaign-logs";
-=======
 import { getAuthenticatedUser } from '@/utils/auth';
->>>>>>> 4534e98b
 
 export interface AssignGangToTerritoryParams {
   campaignId: string;
