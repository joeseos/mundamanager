'use client';

import React, { useCallback, useEffect, useState, useRef } from 'react';
import { Button } from "@/components/ui/button";
import Modal from "@/components/modal";
import { createClient } from "@/utils/supabase/client";
import { Equipment, WeaponProfile } from '@/types/equipment';
import { ChevronRight, X } from "lucide-react";
import { useToast } from "@/components/ui/use-toast";
import { Switch } from "@/components/ui/switch";
import { equipmentCategoryRank } from "@/utils/equipmentCategoryRank";

interface ItemModalProps {
  title: string;
  onClose: () => void;
  gangCredits: number;
  gangId: string;
  gangTypeId: string;
  fighterId: string;
  fighterTypeId: string;
  fighterCredits: number;
  vehicleId?: string;
  vehicleType?: string;
  vehicleTypeId?: string;
  isVehicleEquipment?: boolean;
  allowedCategories?: string[];
  onEquipmentBought: (newFighterCredits: number, newGangCredits: number, boughtEquipment: Equipment) => void;
}

interface RawEquipmentData {
  id: string;
  equipment_name: string;
  trading_post_category: string;
  availability: string | null;
  base_cost: number;
  discounted_cost: number;
  equipment_category: string;
  equipment_type: 'weapon' | 'wargear';
  created_at: string;
  weapon_profiles?: WeaponProfile[];
  fighter_type_equipment: boolean;
  fighter_type_equipment_tp: boolean;
  fighter_weapon_id?: string;
  fighter_equipment_id: string;
  master_crafted?: boolean;
}

interface PurchaseModalProps {
  item: Equipment;
  gangCredits: number;
  onClose: () => void;
  onConfirm: (cost: number, isMasterCrafted: boolean) => void;
}

interface Category {
  id: string;
  category_name: string;
}

function PurchaseModal({ item, gangCredits, onClose, onConfirm }: PurchaseModalProps) {
  const [manualCost, setManualCost] = useState<string>(String(item.discounted_cost ?? item.cost));
  const [creditError, setCreditError] = useState<string | null>(null);
  const [isMasterCrafted, setIsMasterCrafted] = useState(false);

  const calculateMasterCraftedCost = (baseCost: number) => {
    // Increase by 25% and round up to nearest 5
    const increased = baseCost * 1.25;
    return Math.ceil(increased / 5) * 5;
  };

  useEffect(() => {
    const baseCost = item.discounted_cost ?? item.cost;
    const newCost = isMasterCrafted && item.equipment_type === 'weapon' 
      ? calculateMasterCraftedCost(baseCost)
      : baseCost;
    
    setManualCost(newCost);
  }, [isMasterCrafted, item]);

  const handleConfirm = () => {
    const parsedCost = Number(manualCost);

    if (isNaN(parsedCost)) {
      setCreditError(`Incorrect input, please update the input value`);
      return false; // Explicitly return false to prevent modal closure
    } else if (parsedCost > gangCredits) {
      setCreditError(`Not enough credits. Gang Credits: ${gangCredits}`);
      return false; // Explicitly return false to prevent modal closure
    }

    setCreditError(null);
<<<<<<< HEAD
    onConfirm(manualCost, isMasterCrafted);
=======
    onConfirm(parsedCost);
>>>>>>> f14c03ff
    return true; // Allow modal to close
  };

  return (
    <Modal
      title="Confirm Purchase"
      content={
        <div className="space-y-4">
          <p>Are you sure you want to buy {item.equipment_name}?</p>
          <div className="space-y-2">
            <div className="flex items-center gap-4">
              <div className="flex-1">
                <label className="block text-sm font-medium text-gray-700 mb-1">
                  Cost
                </label>
                <input
                  type="number"
                  inputMode="numeric"
                  pattern="-?[0-9]*"
                  value={manualCost}
                  onChange={(e) => {
                    const val = e.target.value;

                    // Allow only empty (0), "-", or digits (optionally starting with "-")
                    if (/^-?\d*$/.test(val)) {
                      setManualCost(val);

                      const parsed = Number(val);
                      if (!Number.isNaN(parsed) && parsed <= gangCredits) {
                        setCreditError(null);
                      }
                    }
                  }}
                  className="w-full p-2 border rounded-md"
                  min="0"
                />
              </div>
            </div>
            
            {item.equipment_type === 'weapon' && (
              <div className="flex items-center gap-2 mt-2">
                <input
                  type="checkbox"
                  id="master-crafted"
                  checked={isMasterCrafted}
                  onChange={() => setIsMasterCrafted(!isMasterCrafted)}
                  className="h-4 w-4 text-black focus:ring-black border-gray-300 rounded"
                />
                <label htmlFor="master-crafted" className="text-sm text-gray-700">
                  Buy master-crafted
                </label>
              </div>
            )}

            {creditError && (
              <p className="text-red-500 text-sm">{creditError}</p>
            )}
          </div>
        </div>
      }
      onClose={onClose}
      onConfirm={handleConfirm}
    />
  );
}

const ItemModal: React.FC<ItemModalProps> = ({
  title,
  onClose,
  gangCredits,
  gangId,
  gangTypeId,
  fighterId,
  fighterTypeId,
  fighterCredits,
  vehicleId,
  vehicleType,
  vehicleTypeId,
  isVehicleEquipment,
  allowedCategories,
  onEquipmentBought
}) => {
  const TRADING_POST_FIGHTER_TYPE_ID = "03d16c02-4fe2-4fb2-982f-ce0298d91ce5";
  
  const { toast } = useToast();
  const [equipment, setEquipment] = useState<Record<string, Equipment[]>>({});
  const [categoryLoadingStates, setCategoryLoadingStates] = useState<Record<string, boolean>>({});
  const [error, setError] = useState<string | null>(null);
  const [expandedCategory, setExpandedCategory] = useState<string | null>(null);
  const mountedRef = useRef(true);
  const [buyModalData, setBuyModalData] = useState<Equipment | null>(null);
  const [session, setSession] = useState<any>(null);
  const [categories, setCategories] = useState<Category[]>([]);
  const [equipmentListType, setEquipmentListType] = useState<"fighters-list" | "fighters-tradingpost" | "unrestricted">("fighters-list");
  const [localVehicleTypeId, setLocalVehicleTypeId] = useState<string | undefined>(vehicleTypeId);
  const [availableCategories, setAvailableCategories] = useState<string[]>([]);
  const [cachedFighterCategories, setCachedFighterCategories] = useState<string[]>([]);
  const [cachedFighterTPCategories, setCachedFighterTPCategories] = useState<string[]>([]);
  const [cachedAllCategories, setCachedAllCategories] = useState<string[]>([]);
  const [cachedEquipment, setCachedEquipment] = useState<Record<string, Record<string, Equipment[]>>>({
    fighter: {},
    all: {}
  });
  const DEBUG = false;

  useEffect(() => {
    return () => {
      mountedRef.current = false;
    };
  }, []);

  useEffect(() => {
    const getSession = async () => {
      const supabase = createClient();
      const { data: { session: currentSession } } = await supabase.auth.getSession();
      setSession(currentSession);
    };
    getSession();
  }, []);

  useEffect(() => {
    const fetchCategories = async () => {
      if (!session) return;

      try {
        const response = await fetch(
          `${process.env.NEXT_PUBLIC_SUPABASE_URL}/rest/v1/equipment_categories?select=id,category_name&order=category_name`,
          {
            headers: {
              'apikey': process.env.NEXT_PUBLIC_SUPABASE_ANON_KEY as string,
              'Authorization': `Bearer ${session.access_token}`
            }
          }
        );

        if (!response.ok) throw new Error('Failed to fetch categories');
        const data = await response.json();
        setCategories(data);
      } catch (error) {
        console.error('Error fetching categories:', error);
        setError('Failed to load categories');
      }
    };

    if (session) {
      fetchCategories();
    }
  }, [session]);

  useEffect(() => {
    const fetchVehicleTypeId = async () => {
      if (isVehicleEquipment && !localVehicleTypeId && session && vehicleType) {
        try {
          const response = await fetch(
            `${process.env.NEXT_PUBLIC_SUPABASE_URL}/rest/v1/vehicle_types?select=id&vehicle_type=eq.${encodeURIComponent(vehicleType)}`,
            {
              headers: {
                'apikey': process.env.NEXT_PUBLIC_SUPABASE_ANON_KEY as string,
                'Authorization': `Bearer ${session.access_token}`
              }
            }
          );

          if (!response.ok) throw new Error('Failed to fetch vehicle type ID');
          const data = await response.json();
          if (data && data.length > 0) {
            setLocalVehicleTypeId(data[0].id);
          }
        } catch (error) {
          console.error('Error fetching vehicle type ID:', error);
          setError('Could not determine vehicle type. Please try again later.');
        }
      }
    };

    fetchVehicleTypeId();
  }, [isVehicleEquipment, localVehicleTypeId, session, vehicleType]);

  const fetchAllCategories = async () => {
    if (!session) return;
    setError(null);

    const typeIdToUse = isVehicleEquipment 
      ? localVehicleTypeId || vehicleTypeId 
      : fighterTypeId;

    if (!gangTypeId || !typeIdToUse) {
      const errorMessage = isVehicleEquipment && !typeIdToUse
        ? `Vehicle type information is missing. Vehicle: ${vehicleType || 'unknown'}`
        : !fighterTypeId
        ? 'Fighter type information is missing'
        : 'Required information is missing';

      console.log('Missing type info debug:', {
        isVehicleEquipment,
        vehicleTypeId,
        localVehicleTypeId,
        fighterTypeId,
        gangTypeId
      });

      setError(errorMessage);
      return;
    }

    if (equipmentListType === 'unrestricted' && cachedAllCategories.length > 0) {
      setAvailableCategories(cachedAllCategories);
      return;
    } else if (equipmentListType === 'fighters-list' && cachedFighterCategories.length > 0) {
      setAvailableCategories(cachedFighterCategories);
      return;
    } else if (equipmentListType === 'fighters-tradingpost' && cachedFighterTPCategories.length > 0) {
      setAvailableCategories(cachedFighterTPCategories);
      return;
    }

    try {
      const requestBody: Record<string, any> = {
        gang_type_id: gangTypeId,
        fighter_type_id: typeIdToUse,
      };

      if (equipmentListType === 'fighters-list') {
        requestBody.fighter_type_equipment = true;
      }

      if (equipmentListType === 'fighters-tradingpost') {
        requestBody.equipment_tradingpost = true;
      }

      console.log(`fetchAllCategories request for ${equipmentListType}:`, requestBody);

      const response = await fetch(
        `${process.env.NEXT_PUBLIC_SUPABASE_URL}/rest/v1/rpc/get_equipment_with_discounts`,
        {
          method: 'POST',
          headers: {
            'Content-Type': 'application/json',
            'apikey': process.env.NEXT_PUBLIC_SUPABASE_ANON_KEY as string,
            'Authorization': `Bearer ${session.access_token}`
          },
          body: JSON.stringify(requestBody)
        }
      );

      if (!response.ok) {
        throw new Error('Failed to fetch fighter equipment');
      }

      const data: RawEquipmentData[] = await response.json();

      console.log(`fetchAllCategories response for ${equipmentListType}: ${data.length} items received`);

      if (DEBUG) {
        console.log('Fighter equipment data:', data);
      }

      const uniqueCategories = Array.from(new Set(data.map(item => item.equipment_category)));

      if (equipmentListType === 'unrestricted') {
        setCachedAllCategories(uniqueCategories);
      } else if (equipmentListType === 'fighters-list') {
        setCachedFighterCategories(uniqueCategories);
      } else if (equipmentListType === 'fighters-tradingpost') {
        setCachedFighterTPCategories(uniqueCategories);
      }

      setAvailableCategories(uniqueCategories);
    } catch (err) {
      console.error('Error fetching all equipment categories:', err);
      setError('Failed to load equipment categories');
    }
  };

  const fetchCategoryEquipment = async (categoryName: string, categoryQuery: string) => {
    if (!session) return;
    setCategoryLoadingStates(prev => ({ ...prev, [categoryName]: true }));
    setError(null);

    const cacheKey = equipmentListType === 'unrestricted' ? 'all' : equipmentListType === 'fighters-tradingpost' ? 'tradingpost' : 'fighter';

    if (equipmentListType === 'fighters-tradingpost' && !cachedEquipment.tradingpost) {
      setCachedEquipment(prev => ({
        ...prev,
        tradingpost: {}
      }));
    }

    if (cachedEquipment[cacheKey]?.[categoryName]) {
      setEquipment(prev => ({
        ...prev,
        [categoryName]: cachedEquipment[cacheKey][categoryName]
      }));
      setCategoryLoadingStates(prev => ({ ...prev, [categoryName]: false }));
      return;
    }

    const typeIdToUse = isVehicleEquipment 
      ? localVehicleTypeId || vehicleTypeId 
      : fighterTypeId;

    if (!gangTypeId || !typeIdToUse) {
      const errorMessage = isVehicleEquipment && !typeIdToUse
        ? `Vehicle type information is missing. Vehicle: ${vehicleType || 'unknown'}`
        : !fighterTypeId
        ? 'Fighter type information is missing'
        : 'Required information is missing';

      console.log('Missing type info debug:', {
        isVehicleEquipment,
        vehicleTypeId,
        localVehicleTypeId,
        fighterTypeId,
        gangTypeId
      });

      setError(errorMessage);
      setCategoryLoadingStates(prev => ({ ...prev, [categoryName]: false }));
      return;
    }

    try {
      const requestBody: Record<string, any> = {
        gang_type_id: gangTypeId,
        equipment_category: categoryQuery,
        fighter_type_id: typeIdToUse
      };

      if (equipmentListType === 'fighters-list') {
        requestBody.fighter_type_equipment = true;
      } else if (equipmentListType === 'fighters-tradingpost') {
        requestBody.equipment_tradingpost = true;
      }

      Object.keys(requestBody).forEach(key =>
        requestBody[key] === undefined && delete requestBody[key]
      );

      console.log(`fetchCategoryEquipment request for ${categoryName} (${equipmentListType}):`, requestBody);

      const response = await fetch(
        `${process.env.NEXT_PUBLIC_SUPABASE_URL}/rest/v1/rpc/get_equipment_with_discounts`,
        {
          method: 'POST',
          headers: {
            'Content-Type': 'application/json',
            'apikey': process.env.NEXT_PUBLIC_SUPABASE_ANON_KEY as string,
            'Authorization': `Bearer ${session.access_token}`
          },
          body: JSON.stringify(requestBody)
        }
      );

      if (!response.ok) {
        throw new Error(`Failed to fetch ${categoryName}`);
      }

      const data: RawEquipmentData[] = await response.json();
      
      console.log(`fetchCategoryEquipment response for ${categoryName}: ${data.length} items received`);

      if (equipmentListType !== 'unrestricted' && categoryQuery === '*') {
        const categories = Array.from(new Set(data.map(item => item.equipment_category)));
        setAvailableCategories(categories);
      }

      if (DEBUG) {
        console.log('Fighter equipment data:', data);
      }

      const formattedData = data
        .map((item: RawEquipmentData) => ({
          ...item,
          equipment_id: item.id,
          fighter_equipment_id: '',
          cost: item.discounted_cost,
          base_cost: item.base_cost,
          discounted_cost: item.discounted_cost,
          equipment_type: item.equipment_type as 'weapon' | 'wargear',
          fighter_weapon_id: item.fighter_weapon_id || undefined,
          master_crafted: item.master_crafted || false
        }))
        .sort((a, b) => a.equipment_name.localeCompare(b.equipment_name));

      const lasgun = formattedData.find(item => item.equipment_name === 'Lasgun');
      if (lasgun) {
        console.log('Formatted Lasgun:', lasgun);
      }

      setEquipment(prev => ({
        ...prev,
        [categoryName]: formattedData
      }));

      setCachedEquipment(prev => ({
        ...prev,
        [cacheKey]: {
          ...prev[cacheKey] || {},
          [categoryName]: formattedData
        }
      }));
    } catch (err) {
      console.error('Error fetching equipment:', err);
      setError(`Failed to load ${categoryName}`);
    } finally {
      setCategoryLoadingStates(prev => ({ ...prev, [categoryName]: false }));
    }
  };

  const toggleCategory = async (category: Category) => {
    const newExpandedCategory = expandedCategory === category.category_name ? null : category.category_name;
    setExpandedCategory(newExpandedCategory);

    if (newExpandedCategory && !equipment[category.category_name]) {
      await fetchCategoryEquipment(category.category_name, category.category_name);
    }
  };

  const handleOverlayClick = useCallback((e: React.MouseEvent<HTMLDivElement>) => {
    if (e.target === e.currentTarget) {
      onClose();
    }
  }, [onClose]);

  const canAffordEquipment = (item: Equipment) => {
    return gangCredits >= (item.discounted_cost ?? item.cost);
  };

  const handleBuyEquipment = async (item: Equipment, manualCost: number, isMasterCrafted: boolean = false) => {
    if (!session) return;
    try {
      const requestBody = {
        equipment_id: item.equipment_id,
        gang_id: gangId,
        manual_cost: manualCost,
        master_crafted: isMasterCrafted && item.equipment_type === 'weapon',
        ...(isVehicleEquipment
          ? { vehicle_id: vehicleId }
          : { fighter_id: fighterId }
        )
      };

      console.log('Sending equipment purchase request:', requestBody);

      const response = await fetch(
        'https://iojoritxhpijprgkjfre.supabase.co/rest/v1/rpc/buy_equipment_for_fighter',
        {
          method: 'POST',
          headers: {
            'Content-Type': 'application/json',
            'apikey': process.env.NEXT_PUBLIC_SUPABASE_ANON_KEY as string,
            'Authorization': `Bearer ${session.access_token}`
          },
          body: JSON.stringify(requestBody)
        }
      );

      if (!response.ok) {
        const errorText = await response.text();
        console.error('Purchase failed with status:', response.status);
        console.error('Error details:', errorText);
        throw new Error(`Failed to buy equipment: ${response.status} ${errorText}`);
      }

      const data = await response.json();

      const newFighterCredits = fighterCredits + manualCost;
      const newGangCredits = data.updategangsCollection?.records[0]?.credits;
      const equipmentRecord = data.insertIntofighter_equipmentCollection?.records[0];

      if (!equipmentRecord) {
        throw new Error('Failed to get equipment ID from response');
      }

      onEquipmentBought(newFighterCredits, newGangCredits, {
        ...item,
        fighter_equipment_id: equipmentRecord.id,
        cost: manualCost,
        master_crafted: equipmentRecord.is_master_crafted,
        vehicle_equipment_profiles: equipmentRecord.vehicle_profile ? [{
          ...equipmentRecord.vehicle_profile,
          id: equipmentRecord.id,
          equipment_id: item.equipment_id,
          created_at: new Date().toISOString()
        }] : undefined
      });

      toast({
        title: "Equipment purchased",
        description: `Successfully bought ${item.equipment_name}${equipmentRecord.is_master_crafted ? ' (Master-crafted)' : ''} for ${manualCost} credits`,
        variant: "default",
      });

      setBuyModalData(null);
    } catch (err) {
      console.error('Error buying equipment:', err);
      toast({
        title: "Error",
        description: err instanceof Error ? err.message : 'Failed to buy equipment',
        variant: "destructive",
      });
    }
  };

  useEffect(() => {
    if (session && equipmentListType !== 'unrestricted') {
      fetchAllCategories();
    }
  }, [session, equipmentListType]);

  useEffect(() => {
    if (equipmentListType === 'unrestricted' && cachedAllCategories.length > 0) {
      setAvailableCategories(cachedAllCategories);
    } else if (equipmentListType === 'fighters-list' && cachedFighterCategories.length > 0) {
      setAvailableCategories(cachedFighterCategories);
    } else if (equipmentListType === 'fighters-tradingpost' && cachedFighterTPCategories.length > 0) {
      setAvailableCategories(cachedFighterTPCategories);
    }

    if (expandedCategory) {
      fetchCategoryEquipment(expandedCategory, expandedCategory);
    }
  }, [equipmentListType]);

  return (
    <div
      className="fixed inset-0 bg-black bg-opacity-50 flex justify-center items-center z-50 px-[10px]"
      onMouseDown={handleOverlayClick}
    >
      <div className="w-[600px] min-h-0 max-h-svh overflow-y-auto rounded-lg bg-white shadow-xl">
        <div className="relative border-b p-4">
          <Button
            variant="ghost"
            size="icon"
            className="h-8 w-8 rounded-full absolute right-4 top-4"
            onClick={onClose}
          >
            <X className="h-4 w-4" />
            <span className="sr-only">Close</span>
          </Button>

          <div className="flex flex-row gap-3 pr-8">
            <h2 className="text-xl font-semibold">Equipment</h2>
            <div className="ml-auto flex items-center gap-2">
              <span className="text-sm text-gray-600">Gang Credits</span>
              <span className="bg-green-500 text-white px-3 py-1 rounded-full text-sm">
                {gangCredits}
              </span>
            </div>
          </div>
          <div className="flex items-center gap-3 justify-center">
            <label className="flex text-sm text-gray-600 cursor-pointer whitespace-nowrap leading-8">
              <input
                type="radio"
                name="equipment-list"
                value="fighters-list"
                checked={equipmentListType === "fighters-list"}
                onChange={() => {
                  setEquipmentListType("fighters-list");
                  setEquipment({});
                }}
                className="mr-1"
              />
              Fighter's List
            </label>
            <label className="flex text-sm text-gray-600 cursor-pointer whitespace-nowrap">
              <input
                type="radio"
                name="equipment-list"
                value="fighters-tradingpost"
                checked={equipmentListType === "fighters-tradingpost"}
                onChange={() => {
                  setEquipmentListType("fighters-tradingpost");
                  setEquipment({});
                }}
                className="mr-1"
              />
              Trading Post
            </label>
            <label className="flex text-sm text-gray-600 cursor-pointer whitespace-nowrap">
              <input
                type="radio"
                name="equipment-list"
                value="unrestricted"
                checked={equipmentListType === "unrestricted"}
                onChange={() => {
                  setEquipmentListType("unrestricted");
                  setEquipment({});
                }}
                className="mr-1"
              />
              Unrestricted
            </label>
          </div>
        </div>

        <div>
          <div className="flex flex-col">
            {error && <p className="text-red-500 p-4">{error}</p>}

            {categories
              .filter(category => {
                const isVehicleAllowed = isVehicleEquipment && allowedCategories
                  ? allowedCategories.includes(category.category_name)
                  : !isVehicleEquipment;

                const isAvailable = equipmentListType === 'unrestricted' ||
                  availableCategories.includes(category.category_name);

                return isVehicleAllowed && isAvailable;
              })
              .sort((a, b) => {
                const rankA = equipmentCategoryRank[a.category_name.toLowerCase()] ?? Infinity;
                const rankB = equipmentCategoryRank[b.category_name.toLowerCase()] ?? Infinity;
                return rankA - rankB;
              })
              .map((category) => (
              <div key={category.id}>
                <Button
                  variant="ghost"
                  className="relative flex w-full justify-between rounded-none px-4 py-4 text-base font-semibold bg-gray-50 hover:bg-gray-100 mb-[1px]"
                  onClick={() => toggleCategory(category)}
                >
                  <span>{category.category_name}</span>
                  <ChevronRight
                    className={`h-4 w-4 transition-transform duration-200 ${
                      expandedCategory === category.category_name ? "rotate-90" : ""
                    }`}
                  />
                </Button>

                {expandedCategory === category.category_name && (
                  <div className="bg-gray-50">
                    {categoryLoadingStates[category.category_name] ? (
                      <div className="flex justify-center py-4">
                        <div className="animate-spin rounded-full h-6 w-6 border-b-2 border-gray-900"></div>
                      </div>
                    ) : equipment[category.category_name]?.length ? (
                      equipment[category.category_name].map((item) => {
                        const affordable = canAffordEquipment(item);
                        const hasDiscount = (item.discounted_cost ?? item.cost) < (item.base_cost ?? item.cost);

                        return (
                          <div
                            key={item.equipment_id}
                            className="flex items-center justify-between w-full px-4 py-2 text-left hover:bg-gray-50"
                          >
                            <div className="flex-1 pl-4 leading-none">
                              <span className="text-sm font-medium">{item.equipment_name}</span>
                            </div>

                            <div className="flex items-center gap-2">
                              {item.discounted_cost !== undefined && item.discounted_cost < (item.base_cost ?? item.cost) ? (
                                <div className="flex items-center gap-1">
                                  <div className="w-6 h-6 rounded-full flex items-center justify-center bg-green-500 text-white">
                                    <span className="text-[10px] font-medium">{item.discounted_cost ?? item.cost}</span>
                                  </div>
                                  <div className="w-6 h-6 rounded-full flex items-center justify-center bg-black text-white line-through">
                                    <span className="text-[10px] font-medium">{item.base_cost}</span>
                                  </div>

                                </div>
                              ) : (
                                <div className="w-6 h-6 rounded-full flex items-center justify-center bg-black text-white">
                                  <span className="text-[10px] font-medium">{item.cost}</span>
                                </div>
                              )}

                              <div className="w-6 h-6 rounded-full flex items-center justify-center bg-sky-500 text-white">
                                <span className="text-[10px] font-medium">{item.availability}</span>
                              </div>

                              {(
                                <Button
                                  onClick={(e) => {
                                    e.stopPropagation();
                                    setBuyModalData(item);
                                  }}
                                  className={`text-white text-xs py-0.5 px-2 h-6 ${
                                    affordable
                                      ? "bg-green-500 hover:bg-green-600"
                                      : "bg-gray-500 hover:bg-gray-600"
                                  }`}
                                >
                                  Buy
                                </Button>
                              )}
                            </div>
                          </div>
                        );
                      })
                    ) : (
                      <p className="text-gray-500 italic text-center p-4">
                        No equipment available.
                      </p>
                    )}
                  </div>
                )}
                <div className="h-[1px] w-full bg-gray-200" />
              </div>
            ))}
            {availableCategories.length === 0 && equipmentListType !== 'unrestricted' && (
              <p className="text-gray-500 italic text-center p-4">
                No equipment available.
              </p>
            )}
          </div>
        </div>
      </div>

      {buyModalData && (
        <PurchaseModal
          item={buyModalData}
          gangCredits={gangCredits}
          onClose={() => setBuyModalData(null)}
          onConfirm={(manualCost, isMasterCrafted) => handleBuyEquipment(buyModalData, manualCost, isMasterCrafted)}
        />
      )}
    </div>
  );
};

export default ItemModal;<|MERGE_RESOLUTION|>--- conflicted
+++ resolved
@@ -89,11 +89,7 @@
     }
 
     setCreditError(null);
-<<<<<<< HEAD
     onConfirm(manualCost, isMasterCrafted);
-=======
-    onConfirm(parsedCost);
->>>>>>> f14c03ff
     return true; // Allow modal to close
   };
 
