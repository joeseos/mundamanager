'use client';

import React, { useCallback, useEffect, useState, useRef } from 'react';
import { Button } from "@/components/ui/button";
import Modal from "@/components/ui/modal";
import { createClient } from "@/utils/supabase/client";
import { Equipment, WeaponProfile } from '@/types/equipment';
import { ChevronRight, X } from "lucide-react";
import { useToast } from "@/components/ui/use-toast";
import { Switch } from "@/components/ui/switch";
import { equipmentCategoryRank } from "@/utils/equipmentCategoryRank";
import { Checkbox } from "@/components/ui/checkbox";
import { ImInfo } from "react-icons/im";
import { LuX } from "react-icons/lu";
import { RangeSlider } from "@/components/ui/range-slider";
import { buyEquipmentForFighter } from '@/app/actions/equipment';
import { Tooltip } from 'react-tooltip';
import FighterEffectSelection from './fighter-effect-selection';

interface ItemModalProps {
  title: string;
  onClose: () => void;
  gangCredits: number;
  gangId: string;
  gangTypeId: string;
  fighterId: string;
  fighterTypeId: string;
  gangAffiliationId?: string | null;
  fighterCredits: number;
  fighterHasLegacy?: boolean;
  fighterLegacyName?: string;
  vehicleId?: string;
  vehicleType?: string;
  vehicleTypeId?: string;
  isVehicleEquipment?: boolean;
  allowedCategories?: string[];
  isStashMode?: boolean;
  isCustomFighter?: boolean;
  onEquipmentBought: (newFighterCredits: number, newGangCredits: number, boughtEquipment: Equipment) => void;
}

interface RawEquipmentData {
  id: string;
  equipment_name: string;
  trading_post_category: string;
  availability: string | null;
  base_cost: number;
  discounted_cost: number;
  adjusted_cost: number;
  equipment_category: string;
  equipment_type: 'weapon' | 'wargear' | 'vehicle_upgrade';
  created_at: string;
  weapon_profiles?: WeaponProfile[];
  fighter_type_equipment: boolean;
  fighter_type_equipment_tp: boolean;
  fighter_weapon_id?: string;
  fighter_equipment_id: string;
  master_crafted?: boolean;
  is_custom: boolean;
  vehicle_upgrade_slot?: string;
}

interface PurchaseModalProps {
  item: Equipment;
  gangCredits: number;
  onClose: () => void;
  onConfirm: (cost: number, isMasterCrafted: boolean, useBaseCostForRating: boolean, selectedEffectIds?: string[]) => void;
  isStashPurchase?: boolean;
}

interface Category {
  id: string;
  category_name: string;
}

function PurchaseModal({ item, gangCredits, onClose, onConfirm, isStashPurchase }: PurchaseModalProps) {
  const [manualCost, setManualCost] = useState<string>(String(item.adjusted_cost ?? item.cost));
  const [creditError, setCreditError] = useState<string | null>(null);
  const [isMasterCrafted, setIsMasterCrafted] = useState(false);
  const [useBaseCostForRating, setUseBaseCostForRating] = useState(true);
  const [showEffectSelection, setShowEffectSelection] = useState(false);
  const [selectedEffectIds, setSelectedEffectIds] = useState<string[]>([]);
  const [isEffectSelectionValid, setIsEffectSelectionValid] = useState(false);
  const [effectTypes, setEffectTypes] = useState<any[]>([]);
  const effectSelectionRef = useRef<{ handleConfirm: () => boolean; isValid: () => boolean } | null>(null);

  const calculateMasterCraftedCost = (baseCost: number) => {
    // Increase by 25% and round up to nearest 5
    const increased = baseCost * 1.25;
    return Math.ceil(increased / 5) * 5;
  };

  useEffect(() => {
    const baseCost = item.adjusted_cost ?? item.cost;
    const newCost = isMasterCrafted && item.equipment_type === 'weapon' 
      ? calculateMasterCraftedCost(baseCost)
      : baseCost;
    
    setManualCost(String(newCost));
  }, [isMasterCrafted, item]);

  const handleConfirm = () => {
    const parsedCost = Number(manualCost);

    if (isNaN(parsedCost)) {
      setCreditError(`Incorrect input, please update the input value`);
      return false; // Explicitly return false to prevent modal closure
    } else if (parsedCost > gangCredits) {
      setCreditError(`Not enough credits. Gang Credits: ${gangCredits}`);
      return false; // Explicitly return false to prevent modal closure
    }

    setCreditError(null);
    
    // If buying to stash, skip effect selection entirely
    if (isStashPurchase) {
      onConfirm(parsedCost, isMasterCrafted, useBaseCostForRating, []);
      return true;
    }
    
    // Check if this equipment has effects that need selection
    if (!item.is_custom && !showEffectSelection) {
      // Check if there are any selectable effects (non-fixed) for this equipment
      const checkSelectableEffects = async () => {
        try {
          // Fetch full effect data including modifiers
          const response = await fetch(`/api/fighter-effects?equipmentId=${item.equipment_id}`);
          
          if (!response.ok) {
            throw new Error('Failed to fetch fighter effects');
          }

          const fetchedEffectTypes = await response.json();
          setEffectTypes(fetchedEffectTypes);

          const hasSelectableEffects = fetchedEffectTypes?.some((effect: any) => 
            effect.type_specific_data?.effect_selection === 'single_select' || 
            effect.type_specific_data?.effect_selection === 'multiple_select'
          );

          if (hasSelectableEffects) {
            setShowEffectSelection(true);
            setIsEffectSelectionValid(false);
            return false; // Don't close modal, show effect selection
          } else {
            // All effects are fixed, collect them and proceed directly with purchase
            const fixedEffects = fetchedEffectTypes
              ?.filter((effect: any) => 
                effect.type_specific_data?.effect_selection === 'fixed' || 
                !effect.type_specific_data?.effect_selection
              )
              .map((effect: any) => effect.id) || [];
            
            onConfirm(parsedCost, isMasterCrafted, useBaseCostForRating, fixedEffects);
            return true; // Allow modal to close
          }
        } catch (error) {
          console.error('Error checking selectable effects:', error);
          // On error, proceed with purchase to avoid blocking the user
          onConfirm(parsedCost, isMasterCrafted, useBaseCostForRating, selectedEffectIds);
          return true;
        }
      };

      checkSelectableEffects();
      return false; // Prevent modal from closing while we check
    }
    
    onConfirm(parsedCost, isMasterCrafted, useBaseCostForRating, selectedEffectIds);
    return true; // Allow modal to close
  };

  const handleEffectSelectionComplete = (effectIds: string[]) => {
    setSelectedEffectIds(effectIds);
    setShowEffectSelection(false);
    setEffectTypes([]);
    // Proceed with purchase
    onConfirm(Number(manualCost), isMasterCrafted, useBaseCostForRating, effectIds);
  };

  const handleEffectSelectionCancel = () => {
    setShowEffectSelection(false);
    setSelectedEffectIds([]);
    setIsEffectSelectionValid(false);
    setEffectTypes([]);
  };

  const handleEffectSelectionValidityChange = (isValid: boolean) => {
    setIsEffectSelectionValid(isValid);
  };

  if (showEffectSelection) {
    return (
      <Modal
        title="Equipment Effects"
        content={
          <FighterEffectSelection
            equipmentId={item.equipment_id}
            effectTypes={effectTypes}
            onSelectionComplete={handleEffectSelectionComplete}
            onCancel={handleEffectSelectionCancel}
            onValidityChange={handleEffectSelectionValidityChange}
            ref={effectSelectionRef}
          />
        }
        onClose={onClose}
        onConfirm={() => {
          return effectSelectionRef.current?.handleConfirm() || false;
        }}
        confirmText="Confirm Selection"
        confirmDisabled={!isEffectSelectionValid}
        width="lg"
      />
    );
  }

  return (
    <Modal
      title="Confirm Purchase"
      content={
        <div className="space-y-4">
          <p>Are you sure you want to buy {item.equipment_name}?</p>
          <div className="space-y-2">
            <div className="flex items-center gap-4">
              <div className="flex-1">
                <label className="block text-sm font-medium text-muted-foreground mb-1">
                  Cost
                </label>
                <input
                  type="number"
                  inputMode="numeric"
                  pattern="-?[0-9]*"
                  value={manualCost}
                  onChange={(e) => {
                    const val = e.target.value;

                    // Allow only empty (0), "-", or digits (optionally starting with "-")
                    if (/^-?\d*$/.test(val)) {
                      setManualCost(val);

                      const parsed = Number(val);
                      if (!Number.isNaN(parsed) && parsed <= gangCredits) {
                        setCreditError(null);
                      }
                    }
                  }}
                  className="w-full p-2 border rounded-md"
                  min="0"
                />
              </div>
            </div>
            
            {item.equipment_type === 'weapon' && (
              <div className="flex items-center space-x-2 mt-2">
                <Checkbox 
                  id="master-crafted"
                  checked={isMasterCrafted}
                  onCheckedChange={(checked) => setIsMasterCrafted(checked as boolean)}
                />
                <label 
                  htmlFor="master-crafted" 
                  className="text-sm font-medium text-muted-foreground cursor-pointer"
                >
                  Master-crafted (+25%)
                </label>
              </div>
            )}

            <div className="flex items-center space-x-2 mb-2 mt-2">
              <Checkbox 
                id="use-base-cost-for-rating"
                checked={useBaseCostForRating}
                onCheckedChange={(checked) => setUseBaseCostForRating(checked as boolean)}
              />
              <label 
                htmlFor="use-base-cost-for-rating" 
                className="text-sm font-medium text-muted-foreground cursor-pointer"
              >
                Use Listed Cost for Rating
              </label>
              <div className="relative group">
                <ImInfo />
                <div className="absolute bottom-full mb-2 hidden group-hover:block bg-black text-white text-xs p-2 rounded w-72 -left-36 z-50">
                When enabled, the Fighter Rating is calculated using the item's listed cost (from the fighter's Equipment List or the Trading Post), even if you paid a different amount. Disable this if you want the rating to reflect the price actually paid.
                </div>
              </div>
            </div>

            {creditError && (
              <p className="text-red-500 text-sm">{creditError}</p>
            )}
          </div>
        </div>
      }
      onClose={onClose}
      onConfirm={handleConfirm}
    />
  );
}

const ItemModal: React.FC<ItemModalProps> = ({
  title,
  onClose,
  gangCredits,
  gangId,
  gangTypeId,
  fighterId,
  fighterTypeId,
  gangAffiliationId,
  fighterCredits,
  fighterHasLegacy,
  fighterLegacyName,
  vehicleId,
  vehicleType,
  vehicleTypeId,
  isVehicleEquipment,
  allowedCategories,
  isStashMode,
  isCustomFighter = false,
  onEquipmentBought
}) => {
  const TRADING_POST_FIGHTER_TYPE_ID = "03d16c02-4fe2-4fb2-982f-ce0298d91ce5";
  
  const { toast } = useToast();
  const [equipment, setEquipment] = useState<Record<string, Equipment[]>>({});
  const [categoryLoadingStates, setCategoryLoadingStates] = useState<Record<string, boolean>>({});
  const [searchQuery, setSearchQuery] = useState('');
  const [error, setError] = useState<string | null>(null);
  const [expandedCategories, setExpandedCategories] = useState<Set<string>>(new Set());
  const mountedRef = useRef(true);
  const [buyModalData, setBuyModalData] = useState<Equipment | null>(null);
  const [session, setSession] = useState<any>(null);
  const [categories, setCategories] = useState<Category[]>([]);
  const [equipmentListType, setEquipmentListType] = useState<"fighters-list" | "fighters-tradingpost" | "unrestricted">(
    isStashMode || isCustomFighter ? "fighters-tradingpost" : "fighters-list"
  );
  const [localVehicleTypeId, setLocalVehicleTypeId] = useState<string | undefined>(vehicleTypeId);
  const [availableCategories, setAvailableCategories] = useState<string[]>([]);
  const [cachedFighterCategories, setCachedFighterCategories] = useState<string[]>([]);
  const [cachedFighterTPCategories, setCachedFighterTPCategories] = useState<string[]>([]);
  const [cachedAllCategories, setCachedAllCategories] = useState<string[]>([]);
  const [cachedEquipment, setCachedEquipment] = useState<Record<string, Record<string, Equipment[]>>>({
    fighter: {},
    all: {}
  });
  const [isLoadingAllEquipment, setIsLoadingAllEquipment] = useState(false);
  const [costRange, setCostRange] = useState<[number, number]>([10, 160]);
  const [availabilityRange, setAvailabilityRange] = useState<[number, number]>([6, 12]);
  const [includeLegacy, setIncludeLegacy] = useState<boolean>(false);
  const [minCost, setMinCost] = useState(10);
  const [maxCost, setMaxCost] = useState(160);
  const [minAvailability, setMinAvailability] = useState(6);
  const [maxAvailability, setMaxAvailability] = useState(12);
  const DEBUG = false;

  useEffect(() => {
    return () => {
      mountedRef.current = false;
    };
  }, []);

  useEffect(() => {
    const getSession = async () => {
      const supabase = createClient();
      const { data: { session: currentSession } } = await supabase.auth.getSession();
      setSession(currentSession);
    };
    getSession();
  }, []);

  useEffect(() => {
    const fetchCategories = async () => {
      if (!session) return;

      try {
        const response = await fetch(
          `${process.env.NEXT_PUBLIC_SUPABASE_URL}/rest/v1/equipment_categories?select=id,category_name&order=category_name`,
          {
            headers: {
              'apikey': process.env.NEXT_PUBLIC_SUPABASE_ANON_KEY as string,
              'Authorization': `Bearer ${session.access_token}`
            }
          }
        );

        if (!response.ok) throw new Error('Failed to fetch categories');
        const data = await response.json();
        setCategories(data);
      } catch (error) {
        console.error('Error fetching categories:', error);
        setError('Failed to load categories');
      }
    };

    if (session) {
      fetchCategories();
    }
  }, [session]);

  useEffect(() => {
    const fetchVehicleTypeId = async () => {
      if (isVehicleEquipment && !localVehicleTypeId && session && vehicleType) {
        try {
          const response = await fetch(
            `${process.env.NEXT_PUBLIC_SUPABASE_URL}/rest/v1/vehicle_types?select=id&vehicle_type=eq.${encodeURIComponent(vehicleType)}`,
            {
              headers: {
                'apikey': process.env.NEXT_PUBLIC_SUPABASE_ANON_KEY as string,
                'Authorization': `Bearer ${session.access_token}`
              }
            }
          );

          if (!response.ok) throw new Error('Failed to fetch vehicle type ID');
          const data = await response.json();
          if (data && data.length > 0) {
            setLocalVehicleTypeId(data[0].id);
          }
        } catch (error) {
          console.error('Error fetching vehicle type ID:', error);
          setError('Could not determine vehicle type. Please try again later.');
        }
      }
    };

    fetchVehicleTypeId();
  }, [isVehicleEquipment, localVehicleTypeId, session, vehicleType]);

  const fetchAllCategories = async (includeLegacyOverride?: boolean) => {
    if (!session || isLoadingAllEquipment) return;
    
    setIsLoadingAllEquipment(true);
    setError(null);

    console.log(`Starting fetchAllCategories for ${equipmentListType}`);

    const typeIdToUse = isVehicleEquipment 
      ? localVehicleTypeId || vehicleTypeId 
      : fighterTypeId;

    // For gang-level access (when fighterId is empty) or custom fighters, we don't need fighter type validation
    const isGangLevelAccess = !fighterId || fighterId === '';
    const skipFighterTypeValidation = isGangLevelAccess || isCustomFighter;

    if (!gangTypeId || (!typeIdToUse && !skipFighterTypeValidation)) {
      const errorMessage = isVehicleEquipment && !typeIdToUse
        ? `Vehicle type information is missing. Vehicle: ${vehicleType || 'unknown'}`
        : !fighterTypeId && !skipFighterTypeValidation
        ? 'Fighter type information is missing'
        : 'Required information is missing';

      setError(errorMessage);
      return;
    }

    try {
      const requestBody: Record<string, any> = {
        gang_type_id: gangTypeId,
        // Don't specify equipment_category to get ALL equipment
      };

      // Only add fighter_type_id if we have one (not gang-level access)
      if (typeIdToUse) {
        requestBody.fighter_type_id = typeIdToUse;
      }

      if (equipmentListType === 'fighters-list') {
        requestBody.fighter_type_equipment = true;
      }

      if (equipmentListType === 'fighters-tradingpost') {
        requestBody.equipment_tradingpost = true;
      }

      // Include fighter_id so RPC can resolve legacy fighter type availability/discounts
      // Pass fighter_id if: legacy toggle enabled OR gang has affiliation
      const useLegacy = includeLegacyOverride !== undefined ? includeLegacyOverride : includeLegacy;
      const hasGangAffiliation = Boolean(gangAffiliationId);
      if (!isVehicleEquipment && fighterId && (useLegacy || hasGangAffiliation)) {
        requestBody.fighter_id = fighterId;
      }

      console.log(`fetchAllCategories request for ${equipmentListType} (fetching ALL equipment):`, requestBody);

      const response = await fetch(
        `${process.env.NEXT_PUBLIC_SUPABASE_URL}/rest/v1/rpc/get_equipment_with_discounts`,
        {
          method: 'POST',
          headers: {
            'Content-Type': 'application/json',
            'apikey': process.env.NEXT_PUBLIC_SUPABASE_ANON_KEY as string,
            'Authorization': `Bearer ${session.access_token}`
          },
          body: JSON.stringify(requestBody)
        }
      );

      if (!response.ok) {
        throw new Error('Failed to fetch fighter equipment');
      }

      const data: RawEquipmentData[] = await response.json();

      console.log(`fetchAllCategories response for ${equipmentListType}: ${data.length} items received`);

      if (DEBUG) {
        console.log('Fighter equipment data:', data);
      }

      // Format and organize equipment by category
      const formattedData = data
        .map((item: RawEquipmentData) => ({
          ...item,
          equipment_id: item.id,
          fighter_equipment_id: '',
          cost: item.adjusted_cost,
          base_cost: item.base_cost,
          adjusted_cost: item.adjusted_cost,
          equipment_type: item.equipment_type as 'weapon' | 'wargear' | 'vehicle_upgrade',
          fighter_weapon_id: item.fighter_weapon_id || undefined,
          master_crafted: item.master_crafted || false,
          is_custom: item.is_custom,
          vehicle_upgrade_slot: item.vehicle_upgrade_slot || undefined
        }))
        // Remove duplicates based on equipment_id
        .filter((item, index, array) => 
          array.findIndex(i => i.equipment_id === item.equipment_id) === index
        )
        .sort((a, b) => a.equipment_name.localeCompare(b.equipment_name));

      // Organize equipment by category
      const equipmentByCategory: Record<string, Equipment[]> = {};
      formattedData.forEach(item => {
        const category = item.equipment_category;
        if (!equipmentByCategory[category]) {
          equipmentByCategory[category] = [];
        }
        equipmentByCategory[category].push(item);
      });

      // Sort Vehicle Upgrades by slot first, then alphabetically
      if (equipmentByCategory['Vehicle Upgrades']) {
        equipmentByCategory['Vehicle Upgrades'].sort((a, b) => {
          // Define slot order - items without slot info come first (0)
          const slotOrder = { 'Body': 1, 'Drive': 2, 'Engine': 3 };
          
          // Get slot values, treating null/undefined as 0 (first)
          const aSlot = a.vehicle_upgrade_slot || '';
          const bSlot = b.vehicle_upgrade_slot || '';
          const aOrder = slotOrder[aSlot as keyof typeof slotOrder] || 0;
          const bOrder = slotOrder[bSlot as keyof typeof slotOrder] || 0;
          
          // Sort by slot first
          if (aOrder !== bOrder) {
            return aOrder - bOrder;
          }
          
          // Then sort alphabetically
          return a.equipment_name.localeCompare(b.equipment_name);
        });
      }

      const uniqueCategories = Object.keys(equipmentByCategory);

      // Cache the data
      if (equipmentListType === 'unrestricted') {
        setCachedAllCategories(uniqueCategories);
        setCachedEquipment(prev => ({ ...prev, all: equipmentByCategory }));
      } else if (equipmentListType === 'fighters-list') {
        setCachedFighterCategories(uniqueCategories);
        setCachedEquipment(prev => ({ ...prev, fighter: equipmentByCategory }));
      } else if (equipmentListType === 'fighters-tradingpost') {
        setCachedFighterTPCategories(uniqueCategories);
        setCachedEquipment(prev => ({ ...prev, tradingpost: equipmentByCategory }));
      }

      // Set the state
      setAvailableCategories(uniqueCategories);
      setEquipment(equipmentByCategory);

    } catch (err) {
      console.error('Error fetching all equipment categories:', err);
      setError('Failed to load equipment categories');
    } finally {
      setIsLoadingAllEquipment(false);
    }
  };

  const toggleCategory = async (category: Category) => {
    const isExpanded = expandedCategories.has(category.category_name);
    const newSet = new Set(expandedCategories);

    if (isExpanded) {
      newSet.delete(category.category_name);
    } else {
      newSet.add(category.category_name);
      // No need to fetch individual categories anymore - all equipment is loaded at once
    }

    setExpandedCategories(newSet);
  };

  useEffect(() => {
    if (!searchQuery) {
      // When search is cleared, reset to default collapsed state
      setExpandedCategories(new Set());
      return;
    }

    const matching = new Set<string>();

    for (const category of categories) {
      const items = equipment[category.category_name] || [];
      const match = items.some(item =>
        item.equipment_name.toLowerCase().includes(searchQuery)
      );
      if (match) {
        matching.add(category.category_name);
        // No need to fetch individual categories anymore - all equipment is loaded at once
      }
    }

    setExpandedCategories(prev => {
      const updated = new Set(prev);
      matching.forEach(cat => updated.add(cat));
      return updated;
    });
  }, [searchQuery, categories, equipment]);

  const handleOverlayClick = useCallback((e: React.MouseEvent<HTMLDivElement>) => {
    if (e.target === e.currentTarget) {
      onClose();
    }
  }, [onClose]);

  const canAffordEquipment = (item: Equipment) => {
    return gangCredits >= (item.adjusted_cost ?? item.cost);
  };

  const handleBuyEquipment = async (item: Equipment, manualCost: number, isMasterCrafted: boolean = false, useBaseCostForRating: boolean = true, selectedEffectIds: string[] = []) => {
    if (!session) return;
    try {
      // Determine if this is a gang stash purchase
      const isGangStashPurchase = isStashMode || (!fighterId && !vehicleId);
      
      const params = {
        ...(item.is_custom 
          ? { custom_equipment_id: item.equipment_id }
          : { equipment_id: item.equipment_id }
        ),
        gang_id: gangId,
        manual_cost: manualCost,
        master_crafted: isMasterCrafted && item.equipment_type === 'weapon',
        use_base_cost_for_rating: useBaseCostForRating,
        buy_for_gang_stash: isGangStashPurchase,
        selected_effect_ids: selectedEffectIds,
        // Only include fighter_id or vehicle_id if not buying for gang stash
        ...(!isGangStashPurchase && (isVehicleEquipment
          ? { vehicle_id: vehicleId || undefined }
          : { fighter_id: fighterId || undefined }
        ))
      };

      

      const result = await buyEquipmentForFighter(params);

      if (!result.success) {
        throw new Error(result.error || 'Failed to buy equipment');
      }

      const data = result.data;
      const newGangCredits = data.updategangsCollection?.records[0]?.credits;
      
      // Handle different response structures for gang stash vs fighter equipment
      let equipmentRecord;
      if (isGangStashPurchase) {
        equipmentRecord = data.insertIntofighter_equipmentCollection?.records[0];
      } else {
        equipmentRecord = data.insertIntofighter_equipmentCollection?.records[0];
      }

      if (!equipmentRecord) {
        throw new Error('Failed to get equipment ID from response');
      }

      // Use the rating cost from the backend response
      // This value will be the adjusted_cost when use_base_cost_for_rating is true
      // or the manual_cost when use_base_cost_for_rating is false
      const ratingCost = data.rating_cost;
      
      // Calculate new fighter credits adding the rating cost, not the manual cost
      // This ensures the fighter's rating is correctly updated
      // For gang stash purchases, fighter credits don't change
      const newFighterCredits = isGangStashPurchase ? fighterCredits : fighterCredits + ratingCost;
      
      // Log removed

      onEquipmentBought(newFighterCredits, newGangCredits, {
        ...item,
        fighter_equipment_id: equipmentRecord.id,
        cost: ratingCost, // Use the rating cost value from the server
        is_master_crafted: equipmentRecord.is_master_crafted,
        equipment_name: equipmentRecord.is_master_crafted && item.equipment_type === 'weapon' 
          ? `${item.equipment_name} (Master-crafted)` 
          : item.equipment_name,
        equipment_effect: data.equipment_effect
      });

      toast({
        title: "Equipment purchased",
        description: `Successfully bought ${equipmentRecord.is_master_crafted && item.equipment_type === 'weapon' 
          ? `${item.equipment_name} (Master-crafted)` 
          : item.equipment_name} for ${manualCost} credits`,
        variant: "default",
      });

      setBuyModalData(null);
    } catch (err) {
      console.error('Error buying equipment:', err);
      toast({
        title: "Error",
        description: err instanceof Error ? err.message : 'Failed to buy equipment',
        variant: "destructive",
      });
    }
  };

  useEffect(() => {
    if (!session || isLoadingAllEquipment) return;

    // Check cache first before making any API calls
    // If we have cached data for this equipment list type, use it
    if (equipmentListType === 'unrestricted' && cachedAllCategories.length > 0 && cachedEquipment.all && Object.keys(cachedEquipment.all).length > 0) {
      
      setAvailableCategories(cachedAllCategories);
      setEquipment(cachedEquipment.all);
      return;
    } else if (equipmentListType === 'fighters-list' && cachedFighterCategories.length > 0 && cachedEquipment.fighter && Object.keys(cachedEquipment.fighter).length > 0) {
      
      setAvailableCategories(cachedFighterCategories);
      setEquipment(cachedEquipment.fighter);
      return;
    } else if (equipmentListType === 'fighters-tradingpost' && cachedFighterTPCategories.length > 0 && cachedEquipment.tradingpost && Object.keys(cachedEquipment.tradingpost).length > 0) {
      
      setAvailableCategories(cachedFighterTPCategories);
      setEquipment(cachedEquipment.tradingpost);
      return;
    }

    // Only fetch if we don't have cached data
    
    fetchAllCategories();
  }, [session, equipmentListType, cachedAllCategories.length, cachedFighterCategories.length, cachedFighterTPCategories.length, isLoadingAllEquipment]);

  // Calculate min/max values from equipment data
  useEffect(() => {
    const allEquipment = Object.values(equipment).flat();
    if (allEquipment.length > 0) {
      const costs = allEquipment.map(item => item.adjusted_cost ?? item.cost);
      const availabilities = allEquipment
        .map(item => {
          // Parse availability - handle valid formats: "R12", "I9", "S7", "C", "E"
          const availabilityStr = item.availability || '0';
          
          if (availabilityStr === 'C' || availabilityStr === 'E') {
            return 0;
          } else if (/^[RIS]\d+$/.test(availabilityStr)) {
            // Valid format: letter prefix followed by numbers (R12, I9, S7)
            const numStr = availabilityStr.substring(1);
            return parseInt(numStr);
          } else {
            // Invalid format - log warning and default to 0
            console.warn(`Invalid availability format for "${item.equipment_name}": "${availabilityStr}"`);
            return 0;
          }
        })
        .filter(val => !isNaN(val));

      if (costs.length > 0) {
        const newMinCost = Math.min(...costs);
        const newMaxCost = Math.max(...costs);
        setMinCost(newMinCost);
        setMaxCost(newMaxCost);
        setCostRange([newMinCost, newMaxCost]);
      }

      if (availabilities.length > 0) {
        const newMinAvailability = Math.min(...availabilities);
        const newMaxAvailability = Math.max(...availabilities);
        setMinAvailability(newMinAvailability);
        setMaxAvailability(newMaxAvailability);
        setAvailabilityRange([newMinAvailability, newMaxAvailability]);
      }
    }
  }, [equipment]);

  // Filter equipment based on cost and availability ranges
  const filterEquipment = (items: Equipment[]) => {
    return items.filter(item => {
      const cost = item.adjusted_cost ?? item.cost;
      // Parse availability - handle valid formats: "R12", "I9", "S7", "C", "E"
      const availabilityStr = item.availability || '0';
      let availability = 0;
      
      if (availabilityStr === 'C' || availabilityStr === 'E') {
        availability = 0;
      } else if (/^[RIS]\d+$/.test(availabilityStr)) {
        // Valid format: letter prefix followed by numbers (R12, I9, S7)
        const numStr = availabilityStr.substring(1);
        availability = parseInt(numStr);
      } else {
        // Invalid format - log warning and default to 0
        console.warn(`Invalid availability format for "${item.equipment_name}": "${availabilityStr}"`);
        availability = 0;
      }
      
      const costInRange = cost >= costRange[0] && cost <= costRange[1];
      const availabilityInRange = availability >= availabilityRange[0] && 
        availability <= availabilityRange[1];
      
      return costInRange && availabilityInRange && 
        item.equipment_name.toLowerCase().includes(searchQuery);
    });
  };

  return (
    <>
      <div
        className="fixed inset-0 bg-black bg-opacity-50 flex justify-center items-center z-50 px-[10px]"
        onMouseDown={handleOverlayClick}
      >
        <div className="w-[600px] min-h-0 max-h-svh overflow-y-auto rounded-lg bg-card shadow-xl">
          <div className="relative border-b p-4">
            <Button
              variant="ghost"
              size="icon"
              className="h-8 w-8 rounded-full absolute right-4 top-4"
              onClick={onClose}
            >
              <X className="h-4 w-4" />
              <span className="sr-only">Close</span>
            </Button>

            <div className="flex flex-row gap-3 pr-8">
              <h2 className="text-xl font-semibold">{title}</h2>
              <div className="ml-auto flex items-center gap-2">
                <span className="text-sm text-muted-foreground">Gang Credits</span>
                <span className="bg-green-500 text-white px-3 py-1 rounded-full text-sm">
                  {gangCredits}
                </span>
              </div>
            </div>
            <div className="flex items-center gap-3 justify-center">
              {!isStashMode && !isVehicleEquipment && fighterHasLegacy && (
                <label className="flex items-center text-sm text-muted-foreground cursor-pointer whitespace-nowrap leading-8 gap-2">
                  <span>Gang Legacy</span>
                  <Switch
                    checked={includeLegacy}
                    onCheckedChange={(checked) => {
                      setIncludeLegacy(!!checked);
                      setEquipment({});
                      // use the new state directly to avoid lag with async setState
                      fetchAllCategories(!!checked);
                    }}
                  />
                </label>
              )}
<<<<<<< HEAD
              {!isStashMode && !isCustomFighter && (
                <label className="flex text-sm text-gray-600 cursor-pointer whitespace-nowrap leading-8">
=======
              {!isStashMode && (
                <label className="flex text-sm text-muted-foreground cursor-pointer whitespace-nowrap leading-8">
>>>>>>> 63f73357
                  <input
                    type="radio"
                    name="equipment-list"
                    value="fighters-list"
                    checked={equipmentListType === "fighters-list"}
                    onChange={() => {
                      setEquipmentListType("fighters-list");
                      setEquipment({});
                    }}
                    className="mr-1"
                  />
                  {isVehicleEquipment ? "Vehicle's List" : "Fighter's List"}
                </label>
              )}
              <label className="flex text-sm text-muted-foreground cursor-pointer whitespace-nowrap">
                <input
                  type="radio"
                  name="equipment-list"
                  value="fighters-tradingpost"
                  checked={equipmentListType === "fighters-tradingpost"}
                  onChange={() => {
                    setEquipmentListType("fighters-tradingpost");
                    setEquipment({});
                  }}
                  className="mr-1"
                />
                Trading Post
              </label>
              <label className="flex text-sm text-muted-foreground cursor-pointer whitespace-nowrap">
                <input
                  type="radio"
                  name="equipment-list"
                  value="unrestricted"
                  checked={equipmentListType === "unrestricted"}
                  onChange={() => {
                    setEquipmentListType("unrestricted");
                    setEquipment({});
                  }}
                  className="mr-1"
                />
                Unrestricted
              </label>
            </div>
            <div className="mt-1 flex justify-center">
              <div className="relative w-[250px]">
                <input
                  type="text"
                  placeholder="Search equipment..."
                  value={searchQuery}
                  onChange={(e) => setSearchQuery(e.target.value.toLowerCase())}
                  className="w-full px-3 py-2 pr-8 border rounded-md text-sm"
                />
                {searchQuery && (
                  <button
                    onClick={() => setSearchQuery('')}
                    className="absolute right-2 top-1/2 -translate-y-1/2 text-muted-foreground hover:text-foreground text-xl leading-none"
                    aria-label="Clear search"
                  >
                    <LuX size={20} />
                  </button>
                )}
              </div>
            </div>
            
            <div className="mt-4 flex flex-col md:flex-row gap-4 md:gap-6 px-4">
              <RangeSlider
                label="Cost"
                value={costRange}
                onValueChange={setCostRange}
                min={minCost}
                max={maxCost}
                step={5}
                className="flex-1"
              />
              
              {equipmentListType !== 'fighters-list' && (
                <RangeSlider
                  label="Availability"
                  value={availabilityRange}
                  onValueChange={setAvailabilityRange}
                  min={minAvailability}
                  max={maxAvailability}
                  step={1}
                  formatValue={(val) => `${val}`}
                  className="flex-1"
                />
              )}
            </div>
          </div>

          <div>
            <div className="flex flex-col">
              {error && <p className="text-red-500 p-4">{error}</p>}

              {categories
                .filter(category => {
                  const isVehicleAllowed = isVehicleEquipment && allowedCategories
                    ? allowedCategories.includes(category.category_name)
                    : !isVehicleEquipment;

                  const isAvailable = availableCategories.includes(category.category_name);

                  // When searching, only show categories that have matching equipment
                  const hasMatchingEquipment = !searchQuery || 
                    (equipment[category.category_name] && 
                     filterEquipment(equipment[category.category_name]).length > 0);

                  return isVehicleAllowed && isAvailable && hasMatchingEquipment;
                })
                .sort((a, b) => {
                  const rankA = equipmentCategoryRank[a.category_name.toLowerCase()] ?? Infinity;
                  const rankB = equipmentCategoryRank[b.category_name.toLowerCase()] ?? Infinity;
                  return rankA - rankB;
                })
                .map((category) => (
                  <div key={category.id}>
                    <Button
                      variant="ghost"
                      className="relative flex w-full justify-between rounded-none px-4 py-4 text-base font-semibold bg-muted hover:bg-muted mb-[1px]"
                      onClick={() => toggleCategory(category)}
                    >
                      <span>{category.category_name}</span>
                      <ChevronRight
                        className={`h-4 w-4 transition-transform duration-200 ${
                          expandedCategories.has(category.category_name) ? "rotate-90" : ""
                        }`}
                      />
                    </Button>

                    {expandedCategories.has(category.category_name) && (
                      <div className="bg-muted">
                        {categoryLoadingStates[category.category_name] ? (
                          <div className="flex justify-center py-4">
                            <div className="animate-spin rounded-full h-6 w-6 border-b-2 border-gray-900"></div>
                          </div>
                        ) : equipment[category.category_name]?.length ? (
                          filterEquipment(equipment[category.category_name])
                            .map((item, itemIndex) => {
                              const affordable = canAffordEquipment(item);
                              const tooltipProps = (item.equipment_type === 'weapon' && item.weapon_profiles && item.weapon_profiles.length > 0)
                                ? {
                                    'data-tooltip-id': 'weapon-profile-tooltip',
                                    'data-tooltip-html': (() => {
                                      const sortedProfiles = [...(item.weapon_profiles || [])].sort((a, b) => {
                                        const orderA = (a as any).sort_order ?? 1;
                                        const orderB = (b as any).sort_order ?? 1;
                                        if (orderA !== orderB) return orderA - orderB;
                                        return (a.profile_name || '').localeCompare(b.profile_name || '');
                                      });
                                      // Check if any profile has meaningful data beyond just the name
                                      const hasProfileData = sortedProfiles.some(profile => 
                                        profile.range_short || profile.range_long || 
                                        profile.acc_short || profile.acc_long ||
                                        profile.strength || profile.ap || 
                                        profile.damage || profile.ammo || 
                                        profile.traits
                                      );
                                      // If no meaningful data, just show profile names
                                      if (!hasProfileData) {
                                        return sortedProfiles.map(profile => profile.profile_name).join('\n');
                                      }
                                      let html = '<div style="font-size: 12px;">';
                                      html += '<table style="width: 100%; border-collapse: collapse;">';
                                      html += '<thead>';
                                      html += '<tr>';
                                      html += '<th style="text-align: left; min-width: 80px;"></th>';
                                      html += '<th style="text-align: center; solid #666;" colspan="2">Rng</th>';
                                      html += '<th style="text-align: center; solid #666;" colspan="2">Acc</th>';
                                      html += '<th style="text-align: center; solid #666;"></th>';
                                      html += '<th style="text-align: center; solid #666;"></th>';
                                      html += '<th style="text-align: center; solid #666;"></th>';
                                      html += '<th style="text-align: center; solid #666;"></th>';
                                      html += '<th style="text-align: left; solid #666;"></th>';
                                      html += '</tr>';
                                      html += '<tr style="border-bottom: 1px solid #666;">';
                                      html += '<th style="text-align: left; padding: 2px; font-size: 10px;">Weapon</th>';
                                      html += '<th style="text-align: center; padding: 2px; border-left: 1px solid #666; font-size: 10px; min-width: 25px;">S</th>';
                                      html += '<th style="text-align: center; padding: 2px; font-size: 10px; min-width: 25px;">L</th>';
                                      html += '<th style="text-align: center; padding: 2px; border-left: 1px solid #666; font-size: 10px; min-width: 25px;">S</th>';
                                      html += '<th style="text-align: center; padding: 2px; font-size: 10px; min-width: 25px;">L</th>';
                                      html += '<th style="text-align: center; padding: 2px; border-left: 1px solid #666; font-size: 10px;">Str</th>';
                                      html += '<th style="text-align: center; padding: 2px; border-left: 1px solid #666; font-size: 10px;">AP</th>';
                                      html += '<th style="text-align: center; padding: 2px; border-left: 1px solid #666; font-size: 10px;">D</th>';
                                      html += '<th style="text-align: center; padding: 2px; border-left: 1px solid #666; font-size: 10px;">Am</th>';
                                      html += '<th style="text-align: left; padding: 2px; border-left: 1px solid #666; font-size: 10px; max-width: 22vw;">Traits</th>';
                                      html += '</tr>';
                                      html += '</thead><tbody>';
                                      sortedProfiles.forEach(profile => {
                                        // Check if this profile has any meaningful data
                                        const profileHasData = profile.range_short || profile.range_long || 
                                                             profile.acc_short || profile.acc_long ||
                                                             profile.strength || profile.ap || 
                                                             profile.damage || profile.ammo || 
                                                             profile.traits;
                                        html += '<tr style="border-bottom: 1px solid #555;">';
                                        html += `<td style="padding: 2px; vertical-align: top; font-weight: 500; text-overflow: ellipsis; max-width: 10vw;">${profile.profile_name || '-'}</td>`;
                                        if (profileHasData) {
                                          // Show "-" for missing values when profile has other data
                                          html += `<td style="padding: 3px; vertical-align: top; text-align: center; border-left: 1px solid #555;">${profile.range_short || '-'}</td>`;
                                          html += `<td style="padding: 3px; vertical-align: top; text-align: center;">${profile.range_long || '-'}</td>`;
                                          html += `<td style="padding: 3px; vertical-align: top; text-align: center; border-left: 1px solid #555;">${profile.acc_short || '-'}</td>`;
                                          html += `<td style="padding: 3px; vertical-align: top; text-align: center;">${profile.acc_long || '-'}</td>`;
                                          html += `<td style="padding: 3px; vertical-align: top; text-align: center; border-left: 1px solid #555;">${profile.strength || '-'}</td>`;
                                          html += `<td style="padding: 3px; vertical-align: top; text-align: center; border-left: 1px solid #555;">${profile.ap || '-'}</td>`;
                                          html += `<td style="padding: 3px; vertical-align: top; text-align: center; border-left: 1px solid #555;">${profile.damage || '-'}</td>`;
                                          html += `<td style="padding: 3px; vertical-align: top; text-align: center; border-left: 1px solid #555;">${profile.ammo || '-'}</td>`;
                                          html += `<td style="padding: 3px; vertical-align: top; border-left: 1px solid #555; word-break: normal; white-space: normal; max-width: 22vw;">${profile.traits || '-'}</td>`;
                                        } else {
                                          // Show empty cells for profiles with no data
                                          html += `<td style="padding: 3px; text-align: center; border-left: 1px solid #555;"></td>`;
                                          html += `<td style="padding: 3px; text-align: center;"></td>`;
                                          html += `<td style="padding: 3px; text-align: center;"></td>`;
                                          html += `<td style="padding: 3px; text-align: center;"></td>`;
                                          html += `<td style="padding: 3px; text-align: center;"></td>`;
                                          html += `<td style="padding: 3px; text-align: center;"></td>`;
                                          html += `<td style="padding: 3px; text-align: center;"></td>`;
                                          html += `<td style="padding: 3px; text-align: center;"></td>`;
                                          html += `<td style="padding: 3px;"></td>`;
                                        }
                                        html += '</tr>';
                                      });
                                      html += '</tbody></table></div>';
                                      return html;
                                    })()
                                  }
                                : {};
                              return (
                                <div
                                  key={`${category.category_name}-${item.equipment_id}-${itemIndex}`}
                                  className="flex items-center justify-between w-full px-4 py-2 text-left hover:bg-muted"
                                >
                                  <div className="flex-1 pl-4 leading-none cursor-help" {...tooltipProps}>
                                    <span className="text-sm font-medium">
                                      {item.equipment_type === 'vehicle_upgrade' && item.vehicle_upgrade_slot 
                                        ? `${item.vehicle_upgrade_slot}: ${item.equipment_name}` 
                                        : item.equipment_name
                                      }
                                    </span>
                                  </div>
                                  <div className="flex items-center gap-2">
                                    {item.adjusted_cost !== undefined && item.adjusted_cost !== (item.base_cost ?? item.cost) ? (
                                      <div className="flex items-center gap-1">
                                        <div className={`w-6 h-6 rounded-full flex items-center justify-center text-white ${
                                          item.adjusted_cost < (item.base_cost ?? item.cost) ? 'bg-green-500' : 'bg-red-500'
                                        }`}>
                                          <span className="text-[10px] font-medium">{item.adjusted_cost}</span>
                                        </div>
                                        <div className="w-6 h-6 rounded-full flex items-center justify-center bg-black text-white line-through">
                                          <span className="text-[10px] font-medium">{item.base_cost}</span>
                                        </div>
                                      </div>
                                    ) : (
                                      <div className="w-6 h-6 rounded-full flex items-center justify-center bg-black text-white">
                                        <span className="text-[10px] font-medium">{item.cost}</span>
                                      </div>
                                    )}
                                    {equipmentListType !== 'fighters-list' && (
                                      <div className="w-6 h-6 rounded-full flex items-center justify-center bg-sky-500 text-white">
                                        <span className="text-[10px] font-medium">{item.availability}</span>
                                      </div>
                                    )}
                                    <Button
                                      onClick={(e) => {
                                        e.stopPropagation();
                                        setBuyModalData(item);
                                      }}
                                      className={`text-white text-xs py-0.5 px-2 h-6 ${
                                        affordable
                                          ? "bg-green-500 hover:bg-green-600"
                                          : "bg-gray-500 hover:bg-gray-600"
                                      }`}
                                    >
                                      Buy
                                    </Button>
                                  </div>
                                </div>
                              );
                            })
                        ) : (
                          <div className="flex justify-center py-4">
                            <p className="text-muted-foreground">No equipment found in this category.</p>
                          </div>
                        )}
                      </div>
                    )}
                    <div className="h-[1px] w-full bg-secondary" />
                  </div>
                ))}
            </div>
            {buyModalData && (
              <PurchaseModal
                item={buyModalData}
                gangCredits={gangCredits}
                onClose={() => setBuyModalData(null)}
                onConfirm={(cost, isMasterCrafted, useBaseCostForRating, selectedEffectIds) => {
                  handleBuyEquipment(buyModalData!, cost, isMasterCrafted, useBaseCostForRating, selectedEffectIds || []);
                }}
                isStashPurchase={Boolean(isStashMode || (!fighterId && !vehicleId))}
              />
            )}
          </div>
        </div>
      </div>
      {/* Purchase Modal and Tooltip */}
      {buyModalData && (
        <PurchaseModal
          item={buyModalData}
          gangCredits={gangCredits}
          onClose={() => setBuyModalData(null)}
          onConfirm={(parsedCost, isMasterCrafted, useBaseCostForRating, selectedEffectIds) => handleBuyEquipment(buyModalData, parsedCost, isMasterCrafted, useBaseCostForRating, selectedEffectIds || [])}
          isStashPurchase={Boolean(isStashMode || (!fighterId && !vehicleId))}
        />
      )}
      {/* Weapon Profile Tooltip */}
      <Tooltip
        id="weapon-profile-tooltip"
        place="top-start"
        className="!bg-gray-900 !text-white !text-xs !z-[60]"
        style={{
          backgroundColor: '#1f2937',
          color: 'white',
          padding: '6px',
          fontSize: '12px',
          maxWidth: '97vw',
          marginLeft: '-10px',
          zIndex: 60
        }}
      />
    </>
  );
};

export default ItemModal;<|MERGE_RESOLUTION|>--- conflicted
+++ resolved
@@ -866,13 +866,8 @@
                   />
                 </label>
               )}
-<<<<<<< HEAD
               {!isStashMode && !isCustomFighter && (
-                <label className="flex text-sm text-gray-600 cursor-pointer whitespace-nowrap leading-8">
-=======
-              {!isStashMode && (
                 <label className="flex text-sm text-muted-foreground cursor-pointer whitespace-nowrap leading-8">
->>>>>>> 63f73357
                   <input
                     type="radio"
                     name="equipment-list"
