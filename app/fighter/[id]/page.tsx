'use client';

import { createClient } from "@/utils/supabase/client";
import { FighterDetailsCard } from "@/components/fighter-details-card";
import { WeaponList } from "@/components/weapon-list";
import { useState, useEffect, useCallback, useMemo } from 'react';
import { Button } from "@/components/ui/button";
import { useRouter } from 'next/navigation';
import Modal from "@/components/modal";
import { useToast } from "@/components/ui/use-toast";
import ItemModal from "@/components/ui/item-modal";
import { AdvancementsList } from "@/components/advancements-list";
import { Equipment, WeaponProfile } from '@/types/equipment';
import dynamic from 'next/dynamic';
import { AdvancementModal } from "@/components/ui/advancement-modal";
import { SkillsList } from "@/components/skills-list";
import { InjuriesList } from "@/components/injuries-list";
import { NotesList } from "@/components/notes-list";
import { Input } from "@/components/ui/input";
import { FighterWeaponsTable } from "@/components/fighter-weapons-table";

// Dynamically import heavy components
const WeaponTable = dynamic(() => import('@/components/weapon-table'), {
  loading: () => <p>Loading weapons...</p>,
  ssr: false
});

// Add StatChange interface
interface StatChange {
  id: string;
  applied_at: string;
  stat_change_type_id: string;
  stat_change_name: string;
  xp_spent: number;
  changes: {
    [key: string]: number;
  };
}

interface Weapon {
  cost: number;
  weapon_id: string;
  weapon_name: string;
  fighter_weapon_id: string;
  weapon_profiles?: WeaponProfile[];
}

interface Wargear {
  cost: number | null;
  wargear_id: string;
  wargear_name: string;
  fighter_weapon_id: string;
}

interface CharacteristicData {
  id: string;
  current_value: number;
  times_increased: number;
  xp_cost: number;
  cost: number;
  credits_increase: number;
  characteristic_value: number;
  acquired_at: string;
}

interface Injury {
  id: string;
  injury_name: string;
  acquired_at: string;
  code_1?: string;
  characteristic_1?: number;
  code_2?: string;
  characteristic_2?: number;
}

interface Campaign {
  campaign_id: string;
  campaign_name: string;
  role: string | null;
  status: string | null;
  has_meat: boolean;
  has_exploration_points: boolean;
  has_scavenging_rolls: boolean;
}

interface Fighter {
  id: string;
  fighter_name: string;
  label?: string;
  fighter_type: {
    fighter_type: string;
    fighter_type_id: string;
    fighter_class?: string;
  };
  gang_type_id: string;
  credits: number;
  movement: number;
  weapon_skill: number;
  ballistic_skill: number;
  strength: number;
  toughness: number;
  wounds: number;
  initiative: number;
  attacks: number;
  leadership: number;
  cool: number;
  willpower: number;
  intelligence: number;
  xp: number | null;
  total_xp: number | null;
  fighter_changes?: {
    advancement?: StatChange[];
  };
  weapons: Weapon[];
  wargear: Wargear[];
  gang_id: string;
  advancement_credits: number;
  advancements: {
    characteristics: {
      [key: string]: CharacteristicData;
    };
    skills: {
      [key: string]: {
        id: string;
        credits_increase: number;
        xp_cost: number;
        acquired_at: string;
      };
    };
  };
  killed: boolean;
  retired: boolean;
  enslaved: boolean;
  starved: boolean;
  free_skill: boolean;
  characteristics: Array<{
    id: string;
    created_at: string;
    updated_at: string;
    code: string;
    times_increased: number;
    characteristic_name: string;
    credits_increase: number;
    xp_cost: number;
    characteristic_value: number;
    acquired_at: string;
  }>;
  skills: {
    [key: string]: {
      id: string;
      credits_increase: number;
      xp_cost: number;
      acquired_at: string;
    }
  };
  injuries: Array<{
    id: string;
    injury_name: string;
    acquired_at: string;
    code_1?: string;
    characteristic_1?: number;
    code_2?: string;
    characteristic_2?: number;
  }>;
  note?: string;
  kills: number;
  cost_adjustment: number;
  base_credits: number;
  fighter_class: string;
  vehicles?: Array<{
    id: string;
    movement: number;
    front: number;
    side: number;
    rear: number;
    hull_points: number;
    handling: number;
    save: number;
    equipment?: Array<{
      id: string;
      equipment_name: string;
      equipment_type: string;
      purchase_cost: number;
      original_cost: number;
      weapon_profiles?: WeaponProfile[];
    }>;
  }>;
  campaigns?: Campaign[];
}

interface Gang {
  id: string;
  credits: number;
<<<<<<< HEAD
  positioning?: Record<number, string>;
=======
  gang_type_id: string;
>>>>>>> c3edbf85
}

interface Advancement {
  id: string;
  advancement_name: string;
  description: string;
  cost: number;
  created_at: string;
}

// Add a new interface for vehicle equipment near the top with other interfaces
interface VehicleEquipment extends Equipment {
  vehicle_id: string;
  vehicle_equipment_id: string;
}

// First, define our consolidated state interfaces
interface FighterPageState {
  fighter: Fighter | null;
  equipment: Equipment[];
  vehicleEquipment: VehicleEquipment[];
  advancements: Advancement[];
  gang: Gang | null;
  gangFighters: {
    id: string;
    fighter_name: string;
    fighter_type: string;
    xp: number | null;
  }[];
}

interface UIState {
  isLoading: boolean;
  error: string | null;
  modals: {
    delete: boolean;
    kill: boolean;
    retire: boolean;
    enslave: boolean;
    starve: boolean;
    addXp: boolean;
    advancement: boolean;
    editFighter: boolean;
    addWeapon: boolean;
    addVehicleEquipment: boolean;
  };
}

interface EditState {
  name: string;
  label: string;
  kills: number;
  costAdjustment: string;
  xpAmount: string;
  xpError: string;
}

const VEHICLE_EQUIPMENT_CATEGORIES = [
  "Ammo",
  "Basic Weapons", 
  "Special Weapons",
  "Vehicle Upgrades",
  "Vehicle Wargear"
];

const calculateInjuryModifications = (injuries: Array<{
  code_1?: string;
  characteristic_1?: number;
  code_2?: string;
  characteristic_2?: number;
}>) => {
  const modifications: { [key: string]: number } = {
    'M': 0,  // Movement
    'WS': 0, // Weapon Skill
    'BS': 0, // Ballistic Skill
    'S': 0,  // Strength
    'T': 0,  // Toughness
    'W': 0,  // Wounds
    'I': 0,  // Initiative
    'A': 0,  // Attacks
    'Ld': 0, // Leadership
    'Cl': 0, // Cool
    'Wil': 0, // Willpower
    'Int': 0 // Intelligence
  };

  injuries.forEach(injury => {
    if (injury.code_1 && injury.characteristic_1) {
      modifications[injury.code_1] += injury.characteristic_1;
    }
    if (injury.code_2 && injury.characteristic_2) {
      modifications[injury.code_2] += injury.characteristic_2;
    }
  });

  return modifications;
};

const transformFighterData = (fighter: Fighter | null) => {
  if (!fighter) {
    return {
      characteristics: [],
      skills: {},
      advancements: [],
      note: ''
    };
  }

  const transformedSkills = Object.entries(fighter.skills || {}).reduce((acc, [key, value]) => {
    acc[key] = {
      ...value,
      is_advance: true
    };
    return acc;
  }, {} as Record<string, { 
    id: string; 
    xp_cost: number; 
    credits_increase: number; 
    acquired_at: string;
    is_advance: boolean;
  }>);

  return {
    characteristics: fighter.characteristics || [],
    skills: transformedSkills,
    advancements: fighter.advancements || [],
    note: fighter.note || ''
  };
};

// Regular function outside component
const transformFighterChangesData = (fighter: Fighter | null) => {
  if (!fighter) return { advancement: [], characteristics: [], skills: {} };
  
  // Transform the skills object to include is_advance
  const transformedSkills = Object.entries(fighter.skills || {}).reduce((acc, [key, value]) => {
    acc[key] = {
      ...value,
      is_advance: true  // Add the missing is_advance property
    };
    return acc;
  }, {} as Record<string, {
    id: string;
    xp_cost: number;
    credits_increase: number;
    acquired_at: string;
    is_advance: boolean;
  }>);
  
  return {
    advancement: fighter.fighter_changes?.advancement || [],
    characteristics: fighter.characteristics || [],
    skills: transformedSkills
  };
};

// First, let's define an interface for the characteristic structure
interface FighterCharacteristic {
  id: string;
  characteristic_name: string;
  characteristic_value: number;
  credits_increase: number;
  xp_cost: number;
  acquired_at: string;
  code: string;
  times_increased: number;
}

export default function FighterPage({ params }: { params: { id: string } }) {
  // Replace multiple state declarations with consolidated state
  const [fighterData, setFighterData] = useState<FighterPageState>({
    fighter: null,
    equipment: [],
    vehicleEquipment: [],
    advancements: [],
    gang: null,
    gangFighters: []
  });

  const [uiState, setUiState] = useState<UIState>({
    isLoading: true,
    error: null,
    modals: {
      delete: false,
      kill: false,
      retire: false,
      enslave: false,
      starve: false,
      addXp: false,
      advancement: false,
      editFighter: false,
      addWeapon: false,
      addVehicleEquipment: false
    }
  });

  const [editState, setEditState] = useState<EditState>({
    name: '',
    label: '',
    kills: 0,
    costAdjustment: '0',
    xpAmount: '',
    xpError: ''
  });

  const router = useRouter();
  const { toast } = useToast();

  // Add state for delete modal
  const [deleteVehicleEquipmentData, setDeleteVehicleEquipmentData] = useState<{
    id: string;
    equipmentId: string;
    name: string;
  } | null>(null);

  // Add state for stash modal
  const [stashVehicleEquipmentData, setStashVehicleEquipmentData] = useState<{
    id: string;
    equipmentId: string;
    name: string;
    cost: number;
  } | null>(null);

  // Add state for sell modal with cost state
  const [sellVehicleEquipmentData, setSellVehicleEquipmentData] = useState<Equipment | null>(null);
  const [sellCost, setSellCost] = useState<number>(0);

  // Update the fetchFighterData callback
  const fetchFighterData = useCallback(async () => {
    if (!params.id) {
      console.error('No fighter ID provided');
      return;
    }

    try {
      const response = await fetch(
        `${process.env.NEXT_PUBLIC_SUPABASE_URL}/rest/v1/rpc/get_fighter_details`,
        {
          method: 'POST',
          headers: {
            'Content-Type': 'application/json',
            'apikey': process.env.NEXT_PUBLIC_SUPABASE_ANON_KEY as string,
          },
          body: JSON.stringify({
            "input_fighter_id": params.id
          }),
        }
      );

      if (!response.ok) {
        const errorText = await response.text();
        throw new Error('Failed to fetch fighter details');
      }

      const [{ result }] = await response.json();
      
      // Transform regular equipment data
      const transformedEquipment = (result.equipment || []).map((item: any) => ({
        fighter_equipment_id: item.fighter_equipment_id,
        equipment_id: item.equipment_id,
        equipment_name: item.equipment_name,
        equipment_type: item.equipment_type,
        cost: item.purchase_cost,
        base_cost: item.original_cost,
        weapon_profiles: item.weapon_profiles,
        core_equipment: item.core_equipment
      }));

      // Transform vehicle equipment data from the nested structure
      const transformedVehicleEquipment = (result.fighter?.vehicles?.[0]?.equipment || []).map((item: any) => ({
        fighter_equipment_id: item.fighter_equipment_id,
        equipment_id: item.equipment_id,
        equipment_name: item.equipment_name,
        equipment_type: item.equipment_type,
        cost: item.purchase_cost,
        base_cost: item.original_cost,
        vehicle_equipment_profiles: item.vehicle_equipment_profiles || [],
        core_equipment: false,
        vehicle_id: result.fighter?.vehicles?.[0]?.id,
        vehicle_equipment_id: item.id
      }));

      // Update state in a single operation
      setFighterData(prev => ({
        ...prev,
        fighter: {
          ...result.fighter,
          fighter_class: result.fighter.fighter_class,
          fighter_type: result.fighter.fighter_type,
          base_credits: result.fighter.credits - (result.fighter.cost_adjustment || 0),
          gang_id: result.gang.id,
          gang_type_id: result.gang.gang_type_id,
          characteristics: result.fighter.characteristics || [],
          skills: result.fighter.skills || {},
          advancements: {
            characteristics: result.fighter.characteristics?.reduce((acc: Record<string, FighterCharacteristic>, char: FighterCharacteristic) => ({
              ...acc,
              [char.characteristic_name]: char
            }), {}) || {},
            skills: result.fighter.skills || {}
          },
          vehicles: result.fighter.vehicles
        },
        equipment: transformedEquipment,
        vehicleEquipment: transformedVehicleEquipment,
        gang: {
          id: result.gang.id,
          credits: result.gang.credits,
          gang_type_id: result.gang.gang_type_id
        }
      }));

      setEditState(prev => ({
        ...prev,
        costAdjustment: String(result.fighter.cost_adjustment || 0)
      }));

      setUiState(prev => ({
        ...prev,
        isLoading: false,
        error: null
      }));

    } catch (err) {
      console.error('Error fetching fighter details:', err);
      setUiState(prev => ({
        ...prev,
        isLoading: false,
        error: 'Failed to load fighter details'
      }));
    }
  }, [params.id]);

  useEffect(() => {
    fetchFighterData();
  }, [fetchFighterData]);

  const handleDeleteFighter = useCallback(async () => {
    if (!fighterData.fighter || !fighterData.gang) return;

    try {
      // First delete the fighter and their equipment
      const deleteResponse = await fetch(
        'https://iojoritxhpijprgkjfre.supabase.co/rest/v1/rpc/delete_fighter_and_equipment',
        {
          method: 'POST',
          headers: {
            'Content-Type': 'application/json',
            'apikey': process.env.NEXT_PUBLIC_SUPABASE_ANON_KEY as string,
          },
          body: JSON.stringify({
            fighter_id: fighterData.fighter.id,
            operations: [
              {
                path: "fighter_equipment",  // Changed from fighter_weapons
                params: {
                  fighter_id: `eq.${fighterData.fighter.id}`  // Added eq. prefix
                }
              },
              {
                path: "fighters",
                params: {
                  id: `eq.${fighterData.fighter.id}`  // Added eq. prefix
                }
              }
            ]
          }),
        }
      );

      if (!deleteResponse.ok) {
        const errorData = await deleteResponse.json();
        throw new Error(errorData.message || 'Failed to delete fighter');
      }

      toast({
        description: `${fighterData.fighter.fighter_name} has been successfully deleted.`,
        variant: "default"
      });

      router.push(`/gang/${fighterData.gang.id}`);
    } catch (error) {
      console.error('Error deleting fighter:', error);
      toast({
        description: error instanceof Error ? error.message : 'Failed to delete fighter. Please try again.',
        variant: "destructive"
      });
    } finally {
      setUiState(prev => ({
        ...prev,
        modals: {
          ...prev.modals,
          delete: false
        }
      }));
    }
  }, [fighterData.fighter, fighterData.gang, toast, router]);

  const handleFighterCreditsUpdate = useCallback((newCredits: number) => {
    setFighterData(prev => ({
      ...prev,
      fighter: prev.fighter ? { ...prev.fighter, credits: newCredits } : null
    }));
  }, []);

  const handleGangCreditsUpdate = useCallback((newCredits: number) => {
    setFighterData(prev => ({
      ...prev,
      gang: prev.gang ? { ...prev.gang, credits: newCredits } : null
    }));
  }, []);

  const handleEquipmentUpdate = useCallback((updatedEquipment: Equipment[], newFighterCredits: number, newGangCredits: number) => {
    setFighterData(prev => ({
      ...prev,
      equipment: updatedEquipment,
      fighter: prev.fighter ? { ...prev.fighter, credits: newFighterCredits } : null,
      gang: prev.gang ? { ...prev.gang, credits: newGangCredits } : null
    }));
  }, []);

  const handleEquipmentBought = useCallback((newFighterCredits: number, newGangCredits: number, boughtEquipment: Equipment, isVehicleEquipment: boolean = false) => {
    setFighterData(prev => ({
      ...prev,
      fighter: prev.fighter ? { ...prev.fighter, credits: newFighterCredits } : null,
      gang: prev.gang ? { ...prev.gang, credits: newGangCredits } : null,
      ...(isVehicleEquipment ? {
        vehicleEquipment: [...prev.vehicleEquipment, {
          ...boughtEquipment,
          vehicle_id: prev.fighter?.vehicles?.[0]?.id || '',
          vehicle_equipment_id: '',
        } as VehicleEquipment]
      } : {
        equipment: [...prev.equipment, {
          ...boughtEquipment,
          cost: boughtEquipment.cost
        }]
      })
    }));
  }, []);

  const fetchGangFighters = useCallback(async (gangId: string) => {
    try {
      const supabase = createClient();
      // Get authenticated session
      const { data: { session } } = await supabase.auth.getSession();
      
      if (!session) {
        console.error('No session found');
        return;
      }

      const response = await fetch(
        `${process.env.NEXT_PUBLIC_SUPABASE_URL}/rest/v1/fighters?gang_id=eq.${gangId}&select=id,fighter_name,fighter_type,xp`,
        {
          headers: {
            'apikey': process.env.NEXT_PUBLIC_SUPABASE_ANON_KEY as string,
            'Authorization': `Bearer ${session.access_token}`,
          },
        }
      );

      if (!response.ok) throw new Error('Failed to fetch fighters');
      const data = await response.json();
      setFighterData(prev => ({
        ...prev,
        gangFighters: data
      }));
    } catch (error) {
      console.error('Error fetching gang fighters:', error);
    }
  }, []);

  useEffect(() => {
    if (fighterData.fighter?.gang_id) {
      fetchGangFighters(fighterData.fighter.gang_id);
    }
  }, [fighterData.fighter?.gang_id, fetchGangFighters]);

  const handleFighterChange = (e: React.ChangeEvent<HTMLSelectElement>) => {
    router.push(`/fighter/${e.target.value}`);
  };

  const handleNameUpdate = useCallback((newName: string) => {
    setFighterData(prev => ({
      ...prev,
      fighter: prev.fighter ? { ...prev.fighter, fighter_name: newName } : null
    }));
  }, []);

  const handleAddXp = async () => {
    const amount = parseInt(editState.xpAmount);
    
    if (isNaN(amount) || !Number.isInteger(Number(amount))) {
      setEditState(prev => ({
        ...prev,
        xpError: 'Please enter a valid integer'
      }));
      return false;
    }

    setEditState(prev => ({
      ...prev,
      xpError: ''
    }));
    
    try {
      const response = await fetch(`/api/fighters/${params.id}`, {
        method: 'PATCH',
        headers: { 'Content-Type': 'application/json' },
        body: JSON.stringify({
          xp_to_add: amount,
          operation: 'add'
        }),
      });

      if (!response.ok) throw new Error('Failed to add XP');
      
      const updatedFighter = await response.json();
      
      // Update local state
      setFighterData(prev => ({
        ...prev,
        fighter: prev.fighter ? {
          ...prev.fighter,
          xp: updatedFighter.xp,
          total_xp: updatedFighter.total_xp
        } : null
      }));
      
      toast({
        description: `Successfully added ${amount} XP`,
        variant: "default"
      });
      
      return true;
    } catch (error) {
      console.error('Error adding XP:', error);
      setEditState(prev => ({
        ...prev,
        xpError: 'Failed to add XP. Please try again.'
      }));
      toast({
        description: 'Failed to add XP',
        variant: "destructive"
      });
      return false;
    }
  };

  const handleAdvancementAdded = async (remainingXp: number, creditsIncrease: number) => {
    await fetchFighterData();
  };

  const handleKillFighter = useCallback(async () => {
    if (!fighterData.fighter) return;

    const newKilledState = !fighterData.fighter.killed;

    try {
      const response = await fetch(`/api/fighters/${fighterData.fighter.id}`, {
        method: 'PATCH',
        headers: {
          'Content-Type': 'application/json',
        },
        body: JSON.stringify({
          killed: newKilledState
        }),
      });

      if (!response.ok) {
        throw new Error(fighterData.fighter.killed ? 'Failed to resurrect fighter' : 'Failed to kill fighter');
      }

      toast({
        description: fighterData.fighter.killed 
          ? `${fighterData.fighter.fighter_name} has been resurrected.`
          : `${fighterData.fighter.fighter_name} has been killed in action.`,
        variant: "default"
      });

      await fetchFighterData();
    } catch (error) {
      console.error('Error updating fighter status:', error);
      toast({
        description: fighterData.fighter.killed 
          ? 'Failed to resurrect fighter. Please try again.'
          : 'Failed to kill fighter. Please try again.',
        variant: "destructive"
      });
    } finally {
      setUiState(prev => ({
        ...prev,
        modals: {
          ...prev.modals,
          kill: false
        }
      }));
    }
  }, [fighterData.fighter, toast, fetchFighterData]);

  const handleRetireFighter = useCallback(async () => {
    if (!fighterData.fighter) return;

    const newRetiredState = !fighterData.fighter.retired;

    try {
      const response = await fetch(`/api/fighters/${fighterData.fighter.id}`, {
        method: 'PATCH',
        headers: {
          'Content-Type': 'application/json',
        },
        body: JSON.stringify({
          retired: newRetiredState
        }),
      });

      if (!response.ok) {
        throw new Error(fighterData.fighter.retired ? 'Failed to unretire fighter' : 'Failed to retire fighter');
      }

      toast({
        description: fighterData.fighter.retired 
          ? `${fighterData.fighter.fighter_name} has come out of retirement.`
          : `${fighterData.fighter.fighter_name} has retired from fighting.`,
        variant: "default"
      });

      await fetchFighterData();
    } catch (error) {
      console.error('Error updating fighter retirement status:', error);
      toast({
        description: fighterData.fighter.retired 
          ? 'Failed to unretire fighter. Please try again.'
          : 'Failed to retire fighter. Please try again.',
        variant: "destructive"
      });
    } finally {
      setUiState(prev => ({
        ...prev,
        modals: {
          ...prev.modals,
          retire: false
        }
      }));
    }
  }, [fighterData.fighter, toast, fetchFighterData]);

  const handleEnslaveFighter = useCallback(async () => {
    if (!fighterData.fighter) return;

    const newEnslavedState = !fighterData.fighter.enslaved;

    try {
      const response = await fetch(`/api/fighters/${fighterData.fighter.id}`, {
        method: 'PATCH',
        headers: {
          'Content-Type': 'application/json',
        },
        body: JSON.stringify({
          enslaved: newEnslavedState
        }),
      });

      if (!response.ok) {
        throw new Error(fighterData.fighter.enslaved ? 'Failed to rescue fighter' : 'Failed to sell fighter');
      }

      toast({
        description: fighterData.fighter.enslaved 
          ? `${fighterData.fighter.fighter_name} has been rescued from the Guilders.`
          : `${fighterData.fighter.fighter_name} has been sold to the Guilders.`,
        variant: "default"
      });

      await fetchFighterData();
    } catch (error) {
      console.error('Error updating fighter enslavement status:', error);
      toast({
        description: fighterData.fighter.enslaved 
          ? 'Failed to rescue fighter. Please try again.'
          : 'Failed to sell fighter. Please try again.',
        variant: "destructive"
      });
    } finally {
      setUiState(prev => ({
        ...prev,
        modals: {
          ...prev.modals,
          enslave: false
        }
      }));
    }
  }, [fighterData.fighter, toast, fetchFighterData]);

  const handleStarveFighter = useCallback(async () => {
    if (!fighterData.fighter) return;

    const newStarvedState = !fighterData.fighter.starved;

    try {
      if (fighterData.fighter.starved) {
        // If currently starved, use the feed_fighter RPC
        const response = await fetch(
          `${process.env.NEXT_PUBLIC_SUPABASE_URL}/rest/v1/rpc/feed_fighter`,
          {
            method: 'POST',
            headers: {
              'Content-Type': 'application/json',
              'apikey': process.env.NEXT_PUBLIC_SUPABASE_ANON_KEY as string,
            },
            body: JSON.stringify({
              fighter_id: fighterData.fighter.id
            }),
          }
        );

        const data = await response.json();
        
        if (!response.ok) {
          throw new Error(data.message || 'Failed to feed fighter');
        }

        if (!data.success) {
          throw new Error(data.message || 'Not enough meat to feed fighter');
        }

      } else {
        // If not starved, use the regular PATCH endpoint
        const response = await fetch(`/api/fighters/${fighterData.fighter.id}`, {
          method: 'PATCH',
          headers: {
            'Content-Type': 'application/json',
          },
          body: JSON.stringify({
            starved: true
          }),
        });

        if (!response.ok) {
          throw new Error('Failed to starve fighter');
        }
      }

      toast({
        description: fighterData.fighter.starved 
          ? `${fighterData.fighter.fighter_name} has been fed.`
          : `${fighterData.fighter.fighter_name} is starving.`,
        variant: "default"
      });

      await fetchFighterData();
    } catch (error) {
      console.error('Error updating fighter starvation status:', error);
      toast({
        description: error instanceof Error ? error.message : 'An error occurred',
        variant: "destructive"
      });
    } finally {
      setUiState(prev => ({
        ...prev,
        modals: {
          ...prev.modals,
          starve: false
        }
      }));
    }
  }, [fighterData.fighter, toast, fetchFighterData]);

  const handleDeleteSkill = async (skillId: string) => {
    if (!fighterData.fighter) return;

    try {
      const response = await fetch(
        `${process.env.NEXT_PUBLIC_SUPABASE_URL}/rest/v1/rpc/delete_fighter_skill`,
        {
          method: 'POST',
          headers: {
            'apikey': process.env.NEXT_PUBLIC_SUPABASE_ANON_KEY as string,
            'Content-Type': 'application/json',
            'Prefer': 'return=minimal'
          },
          body: JSON.stringify({
            fighter_skill_id: skillId
          })
        }
      );

      if (!response.ok) {
        throw new Error('Failed to delete skill');
      }

      toast({
        description: "Skill successfully deleted.",
        variant: "default"
      });

      await fetchFighterData();
    } catch (error) {
      console.error('Error deleting skill:', error);
      toast({
        description: 'Failed to delete skill. Please try again.',
        variant: "destructive"
      });
    }
  };

  const handleDeleteInjury = async (injuryId: string) => {
    if (!fighterData.fighter) return;

    try {
      const response = await fetch(
        `${process.env.NEXT_PUBLIC_SUPABASE_URL}/rest/v1/fighter_injuries?id=eq.${injuryId}`,
        {
          method: 'DELETE',
          headers: {
            'apikey': process.env.NEXT_PUBLIC_SUPABASE_ANON_KEY as string,
            'Content-Type': 'application/json',
            'Prefer': 'return=minimal'
          },
        }
      );

      if (!response.ok) {
        throw new Error('Failed to delete injury');
      }

      await fetchFighterData();
    } catch (error) {
      console.error('Error deleting injury:', error);
      throw error;
    }
  };

  const handleEditClick = () => {
    setEditState(prev => ({
      ...prev,
      name: fighterData.fighter?.fighter_name || '',
      label: fighterData.fighter?.label || '',
      kills: fighterData.fighter?.kills || 0,
      costAdjustment: String(fighterData.fighter?.cost_adjustment || 0)
    }));
    setUiState(prev => ({
      ...prev,
      modals: {
        ...prev.modals,
        editFighter: true
      }
    }));
  };

  // Update modal handlers
  const handleModalToggle = (modalName: keyof UIState['modals'], value: boolean) => {
    setUiState(prev => ({
      ...prev,
      modals: {
        ...prev.modals,
        [modalName]: value
      }
    }));
  };

  const debugFighterData = () => {
    console.log('Fighter data:', {
      gang_type_id: fighterData.fighter?.gang_type_id,
      fighter_type_id: fighterData.fighter?.fighter_type?.fighter_type_id,
      fighter: fighterData.fighter
    });
  };

  // Update the handleVehicleEquipmentDelete function to log the IDs
  const handleVehicleEquipmentDelete = async (fighterEquipmentId: string, equipmentId: string) => {
    console.log('Delete request for:', { fighterEquipmentId, equipmentId });
    
    // Find the equipment to delete for the modal
    const equipmentToDelete = fighterData.vehicleEquipment.find(
      e => e.fighter_equipment_id === fighterEquipmentId
    );
    
    if (!equipmentToDelete) {
      console.log('Available equipment:', fighterData.vehicleEquipment);
      toast({
        title: "Error",
        description: "Equipment not found",
        variant: "destructive"
      });
      return;
    }

    // Show confirmation modal
    setDeleteVehicleEquipmentData({
      id: equipmentToDelete.fighter_equipment_id, // Use the correct ID field
      equipmentId: equipmentToDelete.equipment_id,
      name: equipmentToDelete.equipment_name
    });
  };

  // Update the handleConfirmVehicleEquipmentDelete function to log the data
  const handleConfirmVehicleEquipmentDelete = async () => {
    if (!deleteVehicleEquipmentData) return;
    
    console.log('Attempting to delete:', deleteVehicleEquipmentData);
    
    try {
      const response = await fetch(
        `${process.env.NEXT_PUBLIC_SUPABASE_URL}/rest/v1/fighter_equipment?id=eq.${deleteVehicleEquipmentData.id}`,
        {
          method: 'DELETE',
          headers: {
            'Content-Type': 'application/json',
            'apikey': process.env.NEXT_PUBLIC_SUPABASE_ANON_KEY as string,
          }
        }
      );

      if (!response.ok) {
        const errorText = await response.text();
        console.error('Delete response:', errorText);
        throw new Error('Failed to delete equipment');
      }

      // Update local state
      setFighterData(prev => ({
        ...prev,
        vehicleEquipment: prev.vehicleEquipment.filter(
          equip => equip.fighter_equipment_id !== deleteVehicleEquipmentData.id
        )
      }));

      toast({
        description: "Equipment deleted successfully",
        variant: "default"
      });

      setDeleteVehicleEquipmentData(null);
    } catch (error) {
      console.error('Error deleting equipment:', error);
      toast({
        title: "Error",
        description: "Failed to delete equipment",
        variant: "destructive"
      });
    }
  };

  // Add the handleVehicleEquipmentStash function
  const handleVehicleEquipmentStash = async (fighterEquipmentId: string, equipmentId: string) => {
    try {
      // Find the equipment to stash for the modal
      const equipmentToStash = fighterData.vehicleEquipment.find(
        e => e.fighter_equipment_id === fighterEquipmentId
      );
      
      if (!equipmentToStash) {
        toast({
          title: "Error",
          description: "Equipment not found",
          variant: "destructive"
        });
        return;
      }

      // Show confirmation modal
      setStashVehicleEquipmentData({
        id: equipmentToStash.fighter_equipment_id,
        equipmentId: equipmentToStash.equipment_id,
        name: equipmentToStash.equipment_name,
        cost: equipmentToStash.cost || 0
      });
    } catch (error) {
      console.error('Error preparing to stash equipment:', error);
      toast({
        title: "Error",
        description: "Failed to prepare equipment for stash",
        variant: "destructive"
      });
    }
  };

  // Add the actual stash function
  const handleConfirmVehicleEquipmentStash = async () => {
    if (!stashVehicleEquipmentData) return;
    
    try {
      const response = await fetch(
        `${process.env.NEXT_PUBLIC_SUPABASE_URL}/rest/v1/rpc/move_to_gang_stash`,
        {
          method: 'POST',
          headers: {
            'Content-Type': 'application/json',
            'apikey': process.env.NEXT_PUBLIC_SUPABASE_ANON_KEY as string,
          },
          body: JSON.stringify({
            fighter_equipment_id: stashVehicleEquipmentData.id
          })
        }
      );

      if (!response.ok) {
        const errorText = await response.text();
        console.error('Stash response:', errorText);
        throw new Error('Failed to stash equipment');
      }

      // Update local state
      setFighterData(prev => ({
        ...prev,
        vehicleEquipment: prev.vehicleEquipment.filter(
          equip => equip.fighter_equipment_id !== stashVehicleEquipmentData.id
        ),
        fighter: prev.fighter ? {
          ...prev.fighter,
          credits: (prev.fighter.credits || 0) - (stashVehicleEquipmentData.cost || 0)
        } : null
      }));

      toast({
        description: "Equipment moved to stash",
        variant: "default"
      });

      setStashVehicleEquipmentData(null);
    } catch (error) {
      console.error('Error stashing equipment:', error);
      toast({
        title: "Error",
        description: "Failed to stash equipment",
        variant: "destructive"
      });
    }
  };

  // Add the sell handler
  const handleVehicleEquipmentSell = async (fighterEquipmentId: string, equipmentId: string, manualCost: number) => {
    try {
      const supabase = createClient();
      const { data: { session } } = await supabase.auth.getSession();
      
      if (!session) {
        console.error('No session found');
        return;
      }

      const response = await fetch(
        `${process.env.NEXT_PUBLIC_SUPABASE_URL}/rest/v1/rpc/sell_equipment_from_fighter`,
        {
          method: 'POST',
          headers: {
            'Content-Type': 'application/json',
            'apikey': process.env.NEXT_PUBLIC_SUPABASE_ANON_KEY as string,
            'Authorization': `Bearer ${session.access_token}`,
          },
          body: JSON.stringify({
            fighter_equipment_id: fighterEquipmentId,
            manual_cost: manualCost
          })
        }
      );

      if (!response.ok) {
        const errorText = await response.text();
        console.error('Sell response:', errorText);
        throw new Error('Failed to sell equipment');
      }

      const data = await response.json();
      
      // Update local state
      setFighterData(prev => ({
        ...prev,
        vehicleEquipment: prev.vehicleEquipment.filter(
          item => item.fighter_equipment_id !== fighterEquipmentId
        ),
        gang: prev.gang ? {
          ...prev.gang,
          credits: (prev.gang.credits || 0) + data.equipment_sold.sell_value
        } : null
      }));

      toast({
        title: "Success",
        description: `Equipment sold for ${data.equipment_sold.sell_value} credits`,
      });
    } catch (error) {
      console.error('Error selling equipment:', error);
      toast({
        title: "Error",
        description: "Failed to sell equipment",
        variant: "destructive"
      });
    } finally {
      setSellVehicleEquipmentData(null);
      setSellCost(0);
    }
  };

  // Keep the meat-checking functionality
  const isMeatEnabled = useCallback(() => {
    return fighterData.fighter?.campaigns?.some(campaign => campaign.has_meat) ?? false;
  }, [fighterData.fighter?.campaigns]);

  // Memoize the transform function inside the component
  const transformFighterChanges = useCallback((fighter: Fighter | null) => {
    return transformFighterChangesData(fighter);
  }, []);

  // Memoize the transformed data
  const memoizedFighterChanges = useMemo(() => 
    transformFighterChanges(fighterData.fighter),
    [fighterData.fighter, transformFighterChanges]
  );

  if (uiState.isLoading) return (
    <main className="flex min-h-screen flex-col items-center">
      <div className="container mx-auto max-w-4xl w-full space-y-4">
        <div className="bg-white shadow-md rounded-lg p-6">
          Loading...
        </div>
      </div>
    </main>
  );

  if (uiState.error || !fighterData.fighter || !fighterData.gang) return (
    <main className="flex min-h-screen flex-col items-center">
      <div className="container mx-auto max-w-4xl w-full space-y-4">
        <div className="bg-white shadow-md rounded-lg p-6">
          Error: {uiState.error || 'Data not found'}
        </div>
      </div>
    </main>
  );

  return (
    <main className="flex min-h-screen flex-col items-center">
      <div className="container mx-auto max-w-4xl w-full space-y-4">
        <div className="bg-white shadow-md rounded-lg p-6">
          <div className="mb-6">
            <select
              value={params.id}
              onChange={handleFighterChange}
              className="w-full p-2 border rounded"
            >
              {fighterData.gangFighters.map((f) => (
                <option key={f.id} value={f.id}>
                  {f.fighter_name} - {f.fighter_type} {f.xp !== undefined ? `(${f.xp} XP)` : ''}
                </option>
              ))}
            </select>
          </div>
          <FighterDetailsCard 
            id={fighterData.fighter?.id || ''}
            name={fighterData.fighter?.fighter_name || ''}
            type={fighterData.fighter?.fighter_type.fighter_type || ''}
            fighter_class={fighterData.fighter?.fighter_class}
            credits={fighterData.fighter?.credits || 0}
            movement={fighterData.fighter?.movement}
            weapon_skill={fighterData.fighter?.weapon_skill}
            ballistic_skill={fighterData.fighter?.ballistic_skill}
            strength={fighterData.fighter?.strength}
            toughness={fighterData.fighter?.toughness}
            wounds={fighterData.fighter?.wounds}
            initiative={fighterData.fighter?.initiative}
            attacks={fighterData.fighter?.attacks}
            leadership={fighterData.fighter?.leadership}
            cool={fighterData.fighter?.cool}
            willpower={fighterData.fighter?.willpower}
            intelligence={fighterData.fighter?.intelligence}
            xp={fighterData.fighter?.xp}
            total_xp={fighterData.fighter?.total_xp}
            advancements={fighterData.fighter?.advancements}
            onNameUpdate={handleNameUpdate}
            onAddXp={() => handleModalToggle('addXp', true)}
            onEdit={handleEditClick}
            killed={fighterData.fighter?.killed}
            retired={fighterData.fighter?.retired}
            enslaved={fighterData.fighter?.enslaved}
            starved={fighterData.fighter?.starved}
            kills={fighterData.fighter?.kills || 0}
            injuries={fighterData.fighter?.injuries || []}
            vehicles={fighterData.fighter?.vehicles}
            gangId={fighterData.gang?.id}
            vehicleEquipment={fighterData.vehicleEquipment}
          />
          
          {fighterData.fighter?.fighter_class === 'Crew' && (
            <div className="mt-6">
              <div className="flex flex-wrap justify-between items-center mb-2">
                <h2 className="text-2xl font-bold">Vehicle Equipment</h2>
                <Button 
                  onClick={() => handleModalToggle('addVehicleEquipment', true)}
                  className="bg-black hover:bg-gray-800 text-white"
                >
                  Add
                </Button>
              </div>
              <FighterWeaponsTable 
                equipment={fighterData.vehicleEquipment}
                onDeleteEquipment={handleVehicleEquipmentDelete}
                onSellEquipment={(fighterEquipmentId, equipmentId) => {
                  const item = fighterData.vehicleEquipment.find(e => e.fighter_equipment_id === fighterEquipmentId);
                  if (item) {
                    setSellVehicleEquipmentData(item);
                  }
                }}
                onStashEquipment={handleVehicleEquipmentStash}
                isLoading={uiState.isLoading}
              />
            </div>
          )}
          
          <WeaponList 
            fighterId={params.id} 
            gangId={fighterData.gang?.id || ''}
            gangCredits={fighterData.gang?.credits || 0}
            fighterCredits={fighterData.fighter?.credits || 0}
            onEquipmentUpdate={handleEquipmentUpdate}
            equipment={fighterData.equipment}
            onAddEquipment={() => handleModalToggle('addWeapon', true)}
          />
          
          <SkillsList 
            skills={fighterData.fighter?.skills || {}} 
            onDeleteSkill={handleDeleteSkill}
            fighterId={fighterData.fighter?.id || ''}
            fighterXp={fighterData.fighter?.xp || 0}
            onSkillAdded={fetchFighterData}
            free_skill={fighterData.fighter?.free_skill}
          />
          
          <AdvancementsList
            fighterXp={fighterData.fighter?.xp || 0}
            fighterChanges={memoizedFighterChanges}
            fighterId={fighterData.fighter?.id || ''}
            onAdvancementDeleted={fetchFighterData}
          />
          
          <InjuriesList 
            injuries={fighterData.fighter?.injuries || []}
            onDeleteInjury={handleDeleteInjury}
            fighterId={fighterData.fighter?.id || ''}
            onInjuryAdded={fetchFighterData}
          />
          
          <div className="mt-6">
            {fighterData.fighter && (
              <NotesList 
                fighterId={fighterData.fighter.id} 
                initialNote={fighterData.fighter.note}
              />
            )}
          </div>
          
          {uiState.modals.addWeapon && (
            <ItemModal
              title="Equipment"
              onClose={() => {
                debugFighterData();
                handleModalToggle('addWeapon', false);
              }}
              gangCredits={fighterData.gang?.credits || 0}
              gangId={fighterData.gang?.id || ''}
              gangTypeId={fighterData.fighter?.gang_type_id || ''}
              fighterId={fighterData.fighter?.id || ''}
              fighterTypeId={fighterData.fighter?.fighter_type?.fighter_type_id || ''}
              fighterCredits={fighterData.fighter?.credits || 0}
              onEquipmentBought={handleEquipmentBought}
            />
          )}
          
          <div className="mt-6">
            <div className="flex flex-wrap gap-2">
              <Button
                variant="default"
                className="flex-1 bg-primary text-primary-foreground hover:bg-primary/90"
                onClick={() => handleModalToggle('kill', true)}
              >
                {fighterData.fighter?.killed ? 'Resurrect Fighter' : 'Kill Fighter'}
              </Button>
              <Button
                variant={fighterData.fighter?.retired ? 'success' : 'default'}
                className="flex-1"
                onClick={() => handleModalToggle('retire', true)}
              >
                {fighterData.fighter?.retired ? 'Unretire Fighter' : 'Retire Fighter'}
              </Button>
              <Button
                variant={fighterData.fighter?.enslaved ? 'success' : 'default'}
                className="flex-1"
                onClick={() => handleModalToggle('enslave', true)}
              >
                {fighterData.fighter?.enslaved ? 'Rescue from Guilders' : 'Sell to Guilders'}
              </Button>
              {isMeatEnabled() && (
                <Button
                  variant={fighterData.fighter?.starved ? 'success' : 'default'}
                  className="flex-1"
                  onClick={() => handleModalToggle('starve', true)}
                >
                  {fighterData.fighter?.starved ? 'Feed Fighter' : 'Starve Fighter'}
                </Button>
              )}
              <Button 
                variant="destructive"
                className="flex-1"
                onClick={() => handleModalToggle('delete', true)}
              >
                Delete Fighter
              </Button>
            </div>
          </div>

          {uiState.modals.delete && (
            <Modal
              title="Confirm Deletion"
              content={`Are you sure you want to delete ${fighterData.fighter?.fighter_name}? This action cannot be undone.`}
              onClose={() => handleModalToggle('delete', false)}
              onConfirm={handleDeleteFighter}
            />
          )}
          
          {uiState.modals.kill && (
            <Modal
              title={fighterData.fighter?.killed ? 'Confirm Resurrection' : 'Confirm Kill'}
              content={
                fighterData.fighter?.killed 
                  ? `Are you sure you want to resurrect ${fighterData.fighter?.fighter_name}?`
                  : `Are you sure ${fighterData.fighter?.fighter_name} was killed in action?`
              }
              onClose={() => handleModalToggle('kill', false)}
              onConfirm={handleKillFighter}
            />
          )}
          
          {uiState.modals.retire && (
            <Modal
              title={fighterData.fighter?.retired ? 'Confirm Unretirement' : 'Confirm Retirement'}
              content={
                fighterData.fighter?.retired 
                  ? `Are you sure you want to bring ${fighterData.fighter?.fighter_name} out of retirement?`
                  : `Are you sure you want to retire ${fighterData.fighter?.fighter_name}?`
              }
              onClose={() => handleModalToggle('retire', false)}
              onConfirm={handleRetireFighter}
            />
          )}
          
          {uiState.modals.addXp && fighterData.fighter && (
            <Modal
              title="Add XP"
              headerContent={
                <div className="flex items-center">
                  <span className="mr-2 text-sm text-gray-600">Current XP</span>
                  <span className="bg-green-500 text-white text-sm rounded-full px-2 py-1">
                    {fighterData.fighter.xp ?? 0}
                  </span>
                </div>
              }
              content={
                <div className="space-y-4">
                  <div>
                    <Input
                      type="number"
                      value={editState.xpAmount}
                      onChange={(e) => setEditState(prev => ({
                        ...prev,
                        xpAmount: e.target.value
                      }))}
                      placeholder="Enter XP amount"
                      className="w-full"
                    />
                    {editState.xpError && <p className="text-red-500 text-sm mt-1">{editState.xpError}</p>}
                  </div>
                </div>
              }
              onClose={() => {
                handleModalToggle('addXp', false);
                setEditState(prev => ({
                  ...prev,
                  xpAmount: ''
                }));
                setEditState(prev => ({
                  ...prev,
                  xpError: ''
                }));
              }}
              onConfirm={handleAddXp}
              confirmText="Add XP"
              confirmDisabled={!editState.xpAmount}
            />
          )}
          
          {uiState.modals.advancement && (
            <AdvancementModal
              fighterId={params.id}
              currentXp={fighterData.fighter?.xp ?? 0}
              onClose={() => handleModalToggle('advancement', false)}
              onAdvancementAdded={handleAdvancementAdded}
            />
          )}
          
          {uiState.modals.enslave && (
            <Modal
              title={fighterData.fighter?.enslaved ? 'Confirm Rescue' : 'Confirm Sale'}
              content={
                fighterData.fighter?.enslaved 
                  ? `Are you sure you want to rescue ${fighterData.fighter?.fighter_name} from the Guilders?`
                  : `Are you sure you want to sell ${fighterData.fighter?.fighter_name} to the Guilders?`
              }
              onClose={() => handleModalToggle('enslave', false)}
              onConfirm={handleEnslaveFighter}
            />
          )}
          
          {uiState.modals.starve && (
            <Modal
              title={fighterData.fighter?.starved ? 'Confirm Feeding' : 'Confirm Starvation'}
              content={
                fighterData.fighter?.starved 
                  ? `Are you sure you want to feed ${fighterData.fighter?.fighter_name}?`
                  : `Are you sure ${fighterData.fighter?.fighter_name} is starving?`
              }
              onClose={() => handleModalToggle('starve', false)}
              onConfirm={handleStarveFighter}
            />
          )}
          
          {uiState.modals.editFighter && (
            <Modal
              title="Edit Fighter"
              content={
                <div className="space-y-4">
                  <div className="space-y-2">
                    <p className="text-sm font-medium">Fighter name</p>
                    <Input
                      type="text"
                      value={editState.name}
                      onChange={(e) => setEditState(prev => ({
                        ...prev,
                        name: e.target.value
                      }))}
                      className="w-full"
                      placeholder="Fighter name"
                    />
                  </div>
                  <div className="space-y-2">
                    <p className="text-sm font-medium">Label (max 5 characters)</p>
                    <Input
                      type="text"
                      value={editState.label}
                      onChange={(e) => {
                        const value = e.target.value.slice(0, 5);
                        setEditState(prev => ({
                          ...prev,
                          label: value
                        }));
                      }}
                      className="w-full"
                      placeholder="Label (5 chars max)"
                      maxLength={5}
                    />
                  </div>
                  <div className="grid grid-cols-1 sm:grid-cols-2 gap-4">
                    <div className="space-y-2">
                      <p className="text-sm font-medium">Cost Adjustment</p>
                      <Input
                        type="text"
                        inputMode="numeric"
                        pattern="-?[0-9]*"
                        value={editState.costAdjustment}
                        onKeyDown={(e) => {
                          if (![8, 9, 13, 27, 46, 189, 109].includes(e.keyCode) && 
                              !/^[0-9]$/.test(e.key) && 
                              e.key !== '-') {
                            e.preventDefault();
                          }
                        }}
                        onChange={(e: React.ChangeEvent<HTMLInputElement>) => {
                          const value = e.target.value;
                          if (value === '' || value === '-' || /^-?\d*$/.test(value)) {
                            setEditState(prev => ({
                              ...prev,
                              costAdjustment: value
                            }));
                          }
                        }}
                        className="w-full [appearance:textfield] [&::-webkit-outer-spin-button]:appearance-none [&::-webkit-inner-spin-button]:appearance-none"
                        placeholder="Cost adjustment"
                      />
                    </div>
                    <div className="space-y-2">
                      <p className="text-sm font-medium">Kills</p>
                      <Input
                        type="number"
                        min="0"
                        value={editState.kills}
                        onChange={(e) => setEditState(prev => ({
                          ...prev,
                          kills: parseInt(e.target.value) || 0
                        }))}
                        className="w-full"
                        placeholder="Number of kills"
                      />
                    </div>
                  </div>
                </div>
              }
              onClose={() => {
                handleModalToggle('editFighter', false);
                setEditState(prev => ({
                  ...prev,
                  name: '',
                  label: '',
                  kills: 0,
                  costAdjustment: '0'
                }));
              }}
              onConfirm={async () => {
                try {
                  const response = await fetch(`/api/fighters/${fighterData.fighter?.id}`, {
                    method: 'PATCH',
                    headers: {
                      'Content-Type': 'application/json',
                    },
                    body: JSON.stringify({
                      fighter_name: editState.name,
                      label: editState.label,
                      kills: editState.kills,
                      cost_adjustment: editState.costAdjustment === '' || editState.costAdjustment === '-' 
                        ? 0 
                        : Number(editState.costAdjustment)
                    }),
                  });

                  if (!response.ok) throw new Error('Failed to update fighter');

                  handleNameUpdate(editState.name);
                  setFighterData(prev => ({
                    ...prev,
                    fighter: prev.fighter ? { 
                      ...prev.fighter, 
                      kills: editState.kills,
                      fighter_name: editState.name,
                      label: editState.label,
                      cost_adjustment: editState.costAdjustment === '' || editState.costAdjustment === '-' 
                        ? 0 
                        : Number(editState.costAdjustment),
                      credits: prev.fighter.base_credits + (editState.costAdjustment === '' || editState.costAdjustment === '-' 
                        ? 0 
                        : Number(editState.costAdjustment))
                    } : null
                  }));
                  
                  toast({
                    description: "Fighter updated successfully",
                    variant: "default"
                  });
                  handleModalToggle('editFighter', false);
                  return true;
                } catch (error) {
                  console.error('Error updating fighter:', error);
                  toast({
                    description: 'Failed to update fighter',
                    variant: "destructive"
                  });
                  return false;
                }
              }}
            />
          )}
          
          {uiState.modals.addVehicleEquipment && (
            <ItemModal
              title="Vehicle Equipment"
              onClose={() => handleModalToggle('addVehicleEquipment', false)}
              gangCredits={fighterData.gang?.credits || 0}
              gangId={fighterData.gang?.id || ''}
              gangTypeId={fighterData.fighter?.gang_type_id || ''}
              fighterId={fighterData.fighter?.id || ''}
              vehicleId={fighterData.fighter?.vehicles?.[0]?.id}
              fighterTypeId={fighterData.fighter?.fighter_type?.fighter_type_id || ''}
              fighterCredits={fighterData.fighter?.credits || 0}
              onEquipmentBought={(newFighterCredits, newGangCredits, equipment) => 
                handleEquipmentBought(newFighterCredits, newGangCredits, equipment, true)
              }
              isVehicleEquipment={true}
              allowedCategories={VEHICLE_EQUIPMENT_CATEGORIES}
            />
          )}
          
          {deleteVehicleEquipmentData && (
            <Modal
              title="Confirm Deletion"
              onClose={() => setDeleteVehicleEquipmentData(null)}
              onConfirm={handleConfirmVehicleEquipmentDelete}
            >
              <p>Are you sure you want to delete {deleteVehicleEquipmentData.name}? This action cannot be undone.</p>
            </Modal>
          )}
          
          {stashVehicleEquipmentData && (
            <Modal
              title="Confirm Stash"
              onClose={() => setStashVehicleEquipmentData(null)}
              onConfirm={handleConfirmVehicleEquipmentStash}
            >
              <p>Are you sure you want to stash {stashVehicleEquipmentData.name}? This action cannot be undone.</p>
            </Modal>
          )}
          
          {sellVehicleEquipmentData && (
            <Modal
              title="Confirm Sale"
              onClose={() => {
                setSellVehicleEquipmentData(null);
                setSellCost(0);
              }}
              onConfirm={() => handleVehicleEquipmentSell(
                sellVehicleEquipmentData.fighter_equipment_id,
                sellVehicleEquipmentData.equipment_id,
                sellCost || sellVehicleEquipmentData.cost || 0
              )}
            >
              <div className="space-y-4">
                <p>Are you sure you want to sell {sellVehicleEquipmentData.equipment_name}?</p>
                <div className="flex items-center gap-4">
                  <div className="flex-1">
                    <label className="block text-sm font-medium text-gray-700 mb-1">
                      Cost
                    </label>
                    <input
                      type="number"
                      defaultValue={sellVehicleEquipmentData.cost}
                      onChange={(e) => setSellCost(parseInt(e.target.value, 10))}
                      className="w-full p-2 border rounded-md"
                      min="0"
                    />
                  </div>
                </div>
              </div>
            </Modal>
          )}
        </div>
      </div>
    </main>
  );
}<|MERGE_RESOLUTION|>--- conflicted
+++ resolved
@@ -191,11 +191,8 @@
 interface Gang {
   id: string;
   credits: number;
-<<<<<<< HEAD
   positioning?: Record<number, string>;
-=======
   gang_type_id: string;
->>>>>>> c3edbf85
 }
 
 interface Advancement {
