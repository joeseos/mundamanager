--- conflicted
+++ resolved
@@ -1,14 +1,9 @@
 'use server';
 
 import { createClient } from '@/utils/supabase/server';
-import { revalidatePath } from 'next/cache';
 import { invalidateFighterData } from '@/utils/cache-tags';
-<<<<<<< HEAD
 import { logFighterInjury, logFighterRecovery } from './logs/gang-fighter-logs';
-=======
-import { logFighterInjury, logFighterRecovery } from './create-gang-log';
 import { getAuthenticatedUser } from '@/utils/auth';
->>>>>>> 4534e98b
 
 // Helper function to check if user is admin
 async function checkAdmin(supabase: any, userId: string): Promise<boolean> {
