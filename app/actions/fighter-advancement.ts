--- conflicted
+++ resolved
@@ -1,13 +1,9 @@
 'use server';
 
 import { createClient } from '@/utils/supabase/server';
-<<<<<<< HEAD
-import { checkAdmin } from '@/utils/auth';
 import { invalidateFighterData, invalidateFighterAdvancement } from '@/utils/cache-tags';
-=======
 import { checkAdminOptimized, getAuthenticatedUser } from '@/utils/auth';
-import { invalidateFighterData } from '@/utils/cache-tags';
->>>>>>> 4534e98b
+
 import { 
   logCharacteristicAdvancement, 
   logSkillAdvancement, 
