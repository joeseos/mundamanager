--- conflicted
+++ resolved
@@ -284,7 +284,6 @@
       notFound();
     }
 
-<<<<<<< HEAD
     // Process the data server-side
     const processedData = await processGangData(gangData);
     
@@ -299,74 +298,4 @@
     console.error('Error in GangPage:', error);
     throw error;
   }
-=======
-  return (
-    <div>
-      <Tabs tabTitles={['Gang', 'Stash', 'Vehicles', 'Campaign', 'Notes']}
-         tabIcons={[
-           <FaUsers key="users" />,
-           <FaBox key="box" />,
-           <FaTruckMoving key="car" />,
-           <FiMap key="map" />,
-           <LuClipboard key="note" />
-         ]}
-        >
-        <div className="container max-w-full w-full space-y-4 print:print-fighters">
-          <Gang
-            {...gangData.processedData}
-            initialFighterTypes={gangData.processedData.fighterTypes}
-            initialFighters={gangData.processedData.fighters}
-            stash={gangData.stash}
-            onStashUpdate={gangData.onStashUpdate}
-            onVehicleAdd={handleVehicleAdd}
-            user_id={gangData.processedData.user_id}
-            gang_variants={gangData.processedData.gang_variants}
-            vehicles={gangData.processedData.vehicles || []}
-          />
-        </div>
-        <GangInventory
-          stash={gangData.stash} 
-          fighters={gangData.processedData.fighters}
-          title="Stash"
-          onStashUpdate={handleStashUpdate}
-          onFighterUpdate={handleFighterUpdate}
-          onVehicleUpdate={handleVehicleUpdate}
-          vehicles={gangData.processedData.vehicles || []}
-          gangTypeId={gangData.processedData.gang_type_id}
-          gangId={params.id}
-          gangCredits={gangData.processedData.credits}
-        />
-        <GangVehicles
-          vehicles={gangData.processedData.vehicles || []}
-          fighters={gangData.processedData.fighters || []}
-          gangId={params.id}
-          onVehicleUpdate={handleVehicleUpdate}
-          onFighterUpdate={handleFighterUpdate}
-        />
-        <div className="bg-white shadow-md rounded-lg p-4">
-          <h2 className="text-xl md:text-2xl font-bold mb-4">Campaign</h2>
-          <GangTerritories 
-            gangId={params.id} 
-            campaigns={gangData.processedData.campaigns || []} 
-          />
-        </div>
-        <GangNotes 
-          gangId={params.id}
-          initialNote={gangData.processedData.note || ''}
-        />
-      </Tabs>
-      
-      {showAddFighterModal && (
-        <AddFighter
-          showModal={showAddFighterModal}
-          setShowModal={setShowAddFighterModal}
-          fighterTypes={fighterTypes}
-          gangId={params.id}
-          initialCredits={gangData.processedData.credits}
-          onFighterAdded={handleFighterUpdate}
-        />
-      )}
-    </div>
-  );
->>>>>>> 1cd01510
 }