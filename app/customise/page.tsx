--- conflicted
+++ resolved
@@ -30,13 +30,8 @@
           
           <div className="space-y-6">
             <section>
-<<<<<<< HEAD
-              <p className="text-gray-700">
+              <p className="text-muted-foreground">
                 Here you can create your own Equipment, Fighters and Territories for your campaigns.
-=======
-              <p className="text-muted-foreground">
-                Here you can create your own Equipment and Territories for your campaigns.
->>>>>>> 63f73357
               </p>
             </section>
 
